// Copyright 2020-2021 Dolthub, Inc.
//
// Licensed under the Apache License, Version 2.0 (the "License");
// you may not use this file except in compliance with the License.
// You may obtain a copy of the License at
//
//     http://www.apache.org/licenses/LICENSE-2.0
//
// Unless required by applicable law or agreed to in writing, software
// distributed under the License is distributed on an "AS IS" BASIS,
// WITHOUT WARRANTIES OR CONDITIONS OF ANY KIND, either express or implied.
// See the License for the specific language governing permissions and
// limitations under the License.

package enginetest

import (
	"context"
	"fmt"
	"io"
	"net"
	"strings"
	"testing"
	"time"

	"github.com/dolthub/vitess/go/mysql"
	"github.com/dolthub/vitess/go/sqltypes"
	"github.com/dolthub/vitess/go/vt/proto/query"
	_ "github.com/go-sql-driver/mysql"
	"github.com/gocraft/dbr/v2"
	"github.com/stretchr/testify/assert"
	"github.com/stretchr/testify/require"
	"gopkg.in/src-d/go-errors.v1"

	sqle "github.com/dolthub/go-mysql-server"
	"github.com/dolthub/go-mysql-server/enginetest/queries"
	"github.com/dolthub/go-mysql-server/enginetest/scriptgen/setup"
	"github.com/dolthub/go-mysql-server/server"
	"github.com/dolthub/go-mysql-server/sql"
	"github.com/dolthub/go-mysql-server/sql/analyzer"
	"github.com/dolthub/go-mysql-server/sql/expression"
	"github.com/dolthub/go-mysql-server/sql/expression/function/aggregation"
	"github.com/dolthub/go-mysql-server/sql/mysql_db"
	"github.com/dolthub/go-mysql-server/sql/mysql_db/serial"
	"github.com/dolthub/go-mysql-server/sql/parse"
	"github.com/dolthub/go-mysql-server/sql/plan"
	"github.com/dolthub/go-mysql-server/sql/transform"
	"github.com/dolthub/go-mysql-server/test"
)

// TestQueries tests a variety of queries against databases and tables provided by the given harness.
func TestQueries(t *testing.T, harness Harness) {
	harness.Setup(setup.SimpleSetup...)
	e := mustNewEngine(t, harness)
	defer e.Close()
	ctx := NewContext(harness)
	for _, tt := range queries.QueryTests {
		t.Run(tt.Query, func(t *testing.T) {
			if sh, ok := harness.(SkippingHarness); ok {
				if sh.SkipQueryTest(tt.Query) {
					t.Skipf("Skipping query plan for %s", tt.Query)
				}
			}
			TestQueryWithContext(t, ctx, e, harness, tt.Query, tt.Expected, tt.ExpectedColumns, nil)
		})
	}

	// TODO: move this into its own test method
	if keyless, ok := harness.(KeylessTableHarness); ok && keyless.SupportsKeylessTables() {
		for _, tt := range queries.KeylessQueries {
			TestQuery2(t, harness, e, tt.Query, tt.Expected, tt.ExpectedColumns, nil)
		}
	}
}

// TestStatistics tests the statistics from ANALYZE TABLE
func TestStatistics(t *testing.T, harness Harness) {
	for _, script := range queries.StatisticsQueries {
		TestScript(t, harness, script)
	}
}

// TestStatisticsPrepared tests the statistics from ANALYZE TABLE
func TestStatisticsPrepared(t *testing.T, harness Harness) {
	for _, script := range queries.StatisticsQueries {
		TestScriptPrepared(t, harness, script)
	}
}

// TestSpatialQueries tests a variety of geometry queries against databases and tables provided by the given harness.
func TestSpatialQueries(t *testing.T, harness Harness) {
	harness.Setup(setup.SpatialSetup...)
	e := mustNewEngine(t, harness)
	defer e.Close()
	for _, tt := range queries.SpatialQueryTests {
		TestQueryWithEngine(t, harness, e, tt)
	}
}

// TestSpatialQueriesPrepared tests a variety of geometry queries against databases and tables provided by the given harness.
func TestSpatialQueriesPrepared(t *testing.T, harness Harness) {
	harness.Setup(setup.SpatialSetup...)
	e := mustNewEngine(t, harness)
	defer e.Close()
	for _, tt := range queries.SpatialQueryTests {
		TestPreparedQueryWithEngine(t, harness, e, tt)
	}

	for _, tt := range queries.SpatialDeleteTests {
		runWriteQueryTestPrepared(t, harness, tt)
	}
	for _, tt := range queries.SpatialInsertQueries {
		runWriteQueryTestPrepared(t, harness, tt)
	}
	for _, tt := range queries.SpatialUpdateTests {
		runWriteQueryTestPrepared(t, harness, tt)
	}
}

// TestJoinQueries tests join queries against a provided harness.
func TestJoinQueries(t *testing.T, harness Harness) {
	harness.Setup(setup.MydbData, setup.MytableData, setup.Pk_tablesData, setup.OthertableData, setup.NiltableData, setup.XyData)
	e, err := harness.NewEngine(t)
	require.NoError(t, err)

	for _, tt := range queries.JoinQueryTests {
		TestQuery2(t, harness, e, tt.Query, tt.Expected, tt.ExpectedColumns, nil)
	}
	for _, ts := range queries.JoinScriptTests {
		TestScript(t, harness, ts)
	}

	t.Skip()
	for _, tt := range queries.SkippedJoinQueryTests {
		TestQuery2(t, harness, e, tt.Query, tt.Expected, tt.ExpectedColumns, nil)
	}
}

func TestJSONTableQueries(t *testing.T, harness Harness) {
	harness.Setup(setup.MydbData, setup.Pk_tablesData)
	e, err := harness.NewEngine(t)
	require.NoError(t, err)

	for _, tt := range queries.JSONTableQueryTests {
		TestQuery2(t, harness, e, tt.Query, tt.Expected, tt.ExpectedColumns, nil)
	}
}

func TestJSONTableScripts(t *testing.T, harness Harness) {
	for _, tt := range queries.JSONTableScriptTests {
		TestScript(t, harness, tt)
	}
}

func TestBrokenJSONTableScripts(t *testing.T, harness Harness) {
	for _, tt := range queries.BrokenJSONTableScriptTests {
		TestScript(t, harness, tt)
	}
}

// TestInfoSchemaPrepared runs tests of the information_schema database
func TestInfoSchemaPrepared(t *testing.T, harness Harness) {
	harness.Setup(setup.MydbData, setup.MytableData, setup.Fk_tblData, setup.FooData)
	for _, tt := range queries.InfoSchemaQueries {
		TestPreparedQuery(t, harness, tt.Query, tt.Expected, tt.ExpectedColumns)
	}

	for _, script := range queries.InfoSchemaScripts {
		TestScriptPrepared(t, harness, script)
	}
}

func TestQueriesPrepared(t *testing.T, harness Harness) {
	harness.Setup(setup.SimpleSetup...)
	e := mustNewEngine(t, harness)
	defer e.Close()
	for _, tt := range queries.QueryTests {
		if tt.SkipPrepared {
			continue
		}
		TestPreparedQueryWithEngine(t, harness, e, tt)
	}

	harness.Setup(setup.MydbData, setup.KeylessData, setup.Keyless_idxData, setup.MytableData)
	for _, tt := range queries.KeylessQueries {
		TestPreparedQueryWithEngine(t, harness, e, tt)
	}

	harness.Setup(setup.MydbData)
	for _, tt := range queries.DateParseQueries {
		TestPreparedQueryWithEngine(t, harness, e, tt)
	}
}

// TestJoinQueriesPrepared tests join queries as prepared statements against a provided harness.
func TestJoinQueriesPrepared(t *testing.T, harness Harness) {
	harness.Setup(setup.MydbData, setup.MytableData, setup.Pk_tablesData, setup.OthertableData, setup.NiltableData, setup.XyData)
	for _, tt := range queries.JoinQueryTests {
		TestPreparedQuery(t, harness, tt.Query, tt.Expected, tt.ExpectedColumns)
	}
	for _, ts := range queries.JoinScriptTests {
		TestScriptPrepared(t, harness, ts)
	}

	t.Skip()
	for _, tt := range queries.SkippedJoinQueryTests {
		TestPreparedQuery(t, harness, tt.Query, tt.Expected, tt.ExpectedColumns)
	}
}

func TestBrokenQueries(t *testing.T, harness Harness) {
	harness.Setup(setup.MydbData, setup.MytableData, setup.Pk_tablesData, setup.Fk_tblData)
	RunQueryTests(t, harness, queries.BrokenQueries)
}

func TestPreparedStaticIndexQuery(t *testing.T, harness Harness) {
	harness.Setup(setup.MydbData)
	engine := mustNewEngine(t, harness)
	defer engine.Close()
	ctx := NewContext(harness)
	RunQueryWithContext(t, engine, harness, ctx, "CREATE TABLE squares (i bigint primary key, square bigint);")
	engine.PrepareQuery(ctx, "select * from squares where i = 1")
	RunQueryWithContext(t, engine, harness, ctx, "INSERT INTO squares VALUES (0, 0), (1, 1), (2, 4), (3, 9);")
	TestQueryWithContext(t, ctx, engine, harness, "select * from squares where i = 1",
		[]sql.Row{{1, 1}}, sql.Schema{{Name: "i", Type: sql.Int64}, {Name: "square", Type: sql.Int64}}, nil)
}

// RunQueryTests runs the query tests given after setting up the engine. Useful for testing out a smaller subset of
// queries during debugging.
func RunQueryTests(t *testing.T, harness Harness, queries []queries.QueryTest) {
	for _, tt := range queries {
		TestQuery(t, harness, tt.Query, tt.Expected, tt.ExpectedColumns, nil)
	}
}

// TestInfoSchema runs tests of the information_schema database
func TestInfoSchema(t *testing.T, h Harness) {
	h.Setup(setup.MydbData, setup.MytableData, setup.Fk_tblData, setup.FooData)
	RunQueryTests(t, h, queries.InfoSchemaQueries)

	for _, script := range queries.InfoSchemaScripts {
		TestScript(t, h, script)
	}

	t.Run("information_schema.processlist", func(t *testing.T) {
		e := mustNewEngine(t, h)
		defer e.Close()
		p := sqle.NewProcessList()
		sess := sql.NewBaseSessionWithClientServer("localhost", sql.Client{Address: "localhost", User: "root"}, 1)
		ctx := sql.NewContext(context.Background(), sql.WithPid(1), sql.WithSession(sess), sql.WithProcessList(p))

		ctx, err := p.AddProcess(ctx, "SELECT foo")
		require.NoError(t, err)

		TestQueryWithContext(t, ctx, e, h, "SELECT * FROM information_schema.processlist", []sql.Row{{1, "root", "localhost", "NULL", "Query", 0, "processlist(processlist (0/? partitions))", "SELECT foo"}}, nil, nil)
	})

	for _, tt := range queries.SkippedInfoSchemaQueries {
		t.Run(tt.Query, func(t *testing.T) {
			t.Skip()
			TestQuery(t, h, tt.Query, tt.Expected, tt.ExpectedColumns, nil)
		})
	}
}

func TestReadOnlyDatabases(t *testing.T, harness ReadOnlyDatabaseHarness) {
	// Data setup for a read only database looks like normal setup, then creating a new read-only version of the engine
	// and provider with the data inserted
	harness.Setup(setup.SimpleSetup...)
	engine := mustNewEngine(t, harness)
	engine, err := harness.NewReadOnlyEngine(engine.Analyzer.Catalog.Provider)
	require.NoError(t, err)

	for _, querySet := range [][]queries.QueryTest{
		queries.QueryTests,
		queries.KeylessQueries,
	} {
		for _, tt := range querySet {
			TestQueryWithEngine(t, harness, engine, tt)
		}
	}

	for _, querySet := range [][]queries.WriteQueryTest{
		queries.InsertQueries,
		queries.UpdateTests,
		queries.DeleteTests,
		queries.ReplaceQueries,
	} {
		for _, tt := range querySet {
			t.Run(tt.WriteQuery, func(t *testing.T) {
				AssertErrWithBindings(t, engine, harness, tt.WriteQuery, tt.Bindings, analyzer.ErrReadOnlyDatabase)
			})
		}
	}
}

func TestReadOnlyVersionedQueries(t *testing.T, harness Harness) {
	_, ok := harness.(ReadOnlyDatabaseHarness)
	if !ok {
		t.Fatal("harness is not ReadOnlyDatabaseHarness")
	}

	vh, ok := harness.(VersionedDBHarness)
	if !ok {
		t.Fatal("harness is not ReadOnlyDatabaseHarness")
	}

	CreateVersionedTestData(t, vh)
	engine, err := vh.NewEngine(t)
	require.NoError(t, err)
	defer engine.Close()

	for _, tt := range queries.VersionedQueries {
		TestQueryWithEngine(t, harness, engine, tt)
	}

	for _, tt := range queries.VersionedScripts {
		TestScriptWithEngine(t, engine, harness, tt)
	}
}

// TestQueryPlans tests generating the correct query plans for various queries using databases and tables provided by
// the given harness.
func TestQueryPlans(t *testing.T, harness Harness, planTests []queries.QueryPlanTest) {
	harness.Setup(setup.PlanSetup...)
	e := mustNewEngine(t, harness)
	defer e.Close()
	for _, tt := range planTests {
		TestQueryPlan(t, harness, e, tt.Query, tt.ExpectedPlan, true)
	}
}

func TestIntegrationPlans(t *testing.T, harness Harness) {
	harness.Setup(setup.MydbData, setup.Integration_testData)
	e := mustNewEngine(t, harness)
	defer e.Close()
	for _, tt := range queries.IntegrationPlanTests {
		TestQueryPlan(t, harness, e, tt.Query, tt.ExpectedPlan, true)
	}
}

func TestIndexQueryPlans(t *testing.T, harness Harness) {
	harness.Setup(setup.ComplexIndexSetup...)
	e := mustNewEngine(t, harness)
	defer e.Close()
	for _, tt := range queries.IndexPlanTests {
		TestQueryPlanWithEngine(t, harness, e, tt, true)
	}

	t.Run("no database selected", func(t *testing.T) {
		ctx := NewContext(harness)
		ctx.SetCurrentDatabase("")

		RunQuery(t, e, harness, "CREATE DATABASE otherdb")
		RunQuery(t, e, harness, `CREATE TABLE otherdb.a (x int, y int)`)
		RunQuery(t, e, harness, `CREATE INDEX idx1 ON otherdb.a (y);`)

		TestQueryWithContext(t, ctx, e, harness, "SHOW INDEXES FROM otherdb.a", []sql.Row{
			{"a", 1, "idx1", 1, "y", nil, 0, nil, nil, "YES", "BTREE", "", "", "YES", nil},
		}, nil, nil)

	})
}

// TestVersionedQueries tests a variety of versioned queries
func TestVersionedQueries(t *testing.T, harness VersionedDBHarness) {
	CreateVersionedTestData(t, harness)
	engine, err := harness.NewEngine(t)
	require.NoError(t, err)
	defer engine.Close()

	for _, tt := range queries.VersionedQueries {
		TestQueryWithEngine(t, harness, engine, tt)
	}

	for _, tt := range queries.VersionedScripts {
		TestScriptWithEngine(t, engine, harness, tt)
	}

	// These queries return different errors in the Memory engine and in the Dolt engine.
	// Memory engine returns ErrTableNotFound, while Dolt engine returns ErrBranchNotFound.
	// Until that is fixed, this test will not pass in both GMS and Dolt.
	skippedTests := []queries.ScriptTest{
		{
			Query:       "DESCRIBE myhistorytable AS OF '2018-12-01'",
			ExpectedErr: sql.ErrTableNotFound,
		},
		{
			Query:       "SHOW CREATE TABLE myhistorytable AS OF '2018-12-01'",
			ExpectedErr: sql.ErrTableNotFound,
		},
	}
	for _, skippedTest := range skippedTests {
		t.Run(skippedTest.Query, func(t *testing.T) {
			t.Skip()
			TestScript(t, harness, skippedTest)
		})
	}
}

// Tests a variety of queries against databases and tables provided by the given harness.
func TestVersionedQueriesPrepared(t *testing.T, harness VersionedDBHarness) {
	CreateVersionedTestData(t, harness)
	e, err := harness.NewEngine(t)
	require.NoError(t, err)
	defer e.Close()

	for _, tt := range queries.VersionedQueries {
		TestPreparedQueryWithEngine(t, harness, e, tt)
	}

	t.Skip("skipping tests that version using UserVars instead of BindVars")
	for _, tt := range queries.VersionedScripts {
		TestScriptPrepared(t, harness, tt)
	}
}

// TestQueryPlan analyzes the query given and asserts that its printed plan matches the expected one.
func TestQueryPlan(t *testing.T, harness Harness, e *sqle.Engine, query, expectedPlan string, verbose bool) {
	t.Run(query, func(t *testing.T) {
		ctx := NewContext(harness)
		parsed, err := parse.Parse(ctx, query)
		require.NoError(t, err)

		node, err := e.Analyzer.Analyze(ctx, parsed, nil)
		require.NoError(t, err)

		if sh, ok := harness.(SkippingHarness); ok {
			if sh.SkipQueryTest(query) {
				t.Skipf("Skipping query plan for %s", query)
			}
		}

		var cmp string
		if verbose {
			cmp = sql.DebugString(ExtractQueryNode(node))
		} else {
			cmp = ExtractQueryNode(node).String()
		}
		assert.Equal(t, expectedPlan, cmp, "Unexpected result for query: "+query)
	})

}

func TestQueryPlanWithEngine(t *testing.T, harness Harness, e *sqle.Engine, tt queries.QueryPlanTest, verbose bool) {
	t.Run(tt.Query, func(t *testing.T) {
		ctx := NewContext(harness)
		parsed, err := parse.Parse(ctx, tt.Query)
		require.NoError(t, err)

		node, err := e.Analyzer.Analyze(ctx, parsed, nil)
		require.NoError(t, err)

		if sh, ok := harness.(SkippingHarness); ok {
			if sh.SkipQueryTest(tt.Query) {
				t.Skipf("Skipping query plan for %s", tt.Query)
			}
		}

		var cmp string
		if verbose {
			cmp = sql.DebugString(ExtractQueryNode(node))
		} else {
			cmp = ExtractQueryNode(node).String()
		}
		assert.Equal(t, tt.ExpectedPlan, cmp, "Unexpected result for query: "+tt.Query)
	})
}

func TestOrderByGroupBy(t *testing.T, harness Harness) {
	for _, tt := range queries.OrderByGroupByScriptTests {
		TestScript(t, harness, tt)
	}

	e := mustNewEngine(t, harness)
	defer e.Close()
	ctx := NewContext(harness)
	RunQueryWithContext(t, e, harness, ctx, "create table members (id int primary key, team text);")
	RunQueryWithContext(t, e, harness, ctx, "insert into members values (3,'red'), (4,'red'),(5,'orange'),(6,'orange'),(7,'orange'),(8,'purple');")

	var rowIter sql.RowIter
	var row sql.Row
	var err error
	var rowCount int

	// group by with any_value or non-strict are non-deterministic (unless there's only one value), so we must accept multiple
	// group by with any_value()
	_, rowIter, err = e.Query(ctx, "select any_value(id), team from members group by team order by id")
	require.NoError(t, err)
	rowCount = 0
	for {
		row, err = rowIter.Next(ctx)
		if err == io.EOF {
			break
		}
		rowCount++
		require.NoError(t, err)
		val := row[0].(int32)
		team := row[1].(string)
		switch team {
		case "red":
			require.True(t, val == 3 || val == 4)
		case "orange":
			require.True(t, val == 5 || val == 6 || val == 7)
		case "purple":
			require.True(t, val == 8)
		default:
			panic("received non-existent team")
		}
	}
	require.Equal(t, rowCount, 3)

	_, rowIter, err = e.Query(ctx, "select id, team from members group by team order by id")
	require.NoError(t, err)
	rowCount = 0
	for {
		row, err = rowIter.Next(ctx)
		if err == io.EOF {
			break
		}
		rowCount++
		require.NoError(t, err)
		val := row[0].(int32)
		team := row[1].(string)
		switch team {
		case "red":
			require.True(t, val == 3 || val == 4)
		case "orange":
			require.True(t, val == 5 || val == 6 || val == 7)
		case "purple":
			require.True(t, val == 8)
		default:
			panic("received non-existent team")
		}
	}
	require.Equal(t, rowCount, 3)
}

func TestReadOnly(t *testing.T, harness Harness) {
	harness.Setup(setup.Mytable...)
	e := mustNewEngine(t, harness)
	e.IsReadOnly = true
	defer e.Close()

	RunQuery(t, e, harness, `SELECT i FROM mytable`)

	writingQueries := []string{
		`CREATE INDEX foo USING BTREE ON mytable (i, s)`,
		`DROP INDEX foo ON mytable`,
		`INSERT INTO mytable (i, s) VALUES(42, 'yolo')`,
		`CREATE VIEW myview3 AS SELECT i FROM mytable`,
		`DROP VIEW myview`,
	}

	for _, query := range writingQueries {
		AssertErr(t, e, harness, query, sql.ErrReadOnly)
	}
}

// TestColumnAliases exercises the logic for naming and referring to column aliases, and unlike other tests in this
// file checks that the name of the columns in the result schema is correct.
func TestColumnAliases(t *testing.T, harness Harness) {
	harness.Setup(setup.Mytable...)
	for _, tt := range queries.ColumnAliasQueries {
		TestScript(t, harness, tt)
	}
}

func TestDerivedTableOuterScopeVisibility(t *testing.T, harness Harness) {
	for _, tt := range queries.DerivedTableOuterScopeVisibilityQueries {
		TestScript(t, harness, tt)
	}
}

func TestAmbiguousColumnResolution(t *testing.T, harness Harness) {
	harness.Setup([]setup.SetupScript{{
		"create database mydb",
		"use mydb",
		"create table foo (a bigint primary key, b text)",
		"create table bar (b varchar(20) primary key, c bigint)",
		"insert into foo values (1, 'foo'), (2,'bar'), (3,'baz')",
		"insert into bar values ('qux',3), ('mux',2), ('pux',1)",
	}})
	e := mustNewEngine(t, harness)
	defer e.Close()

	ctx := NewContext(harness)
	expected := []sql.Row{
		{int64(1), "pux", "foo"},
		{int64(2), "mux", "bar"},
		{int64(3), "qux", "baz"},
	}
	TestQueryWithContext(t, ctx, e, harness, `SELECT f.a, bar.b, f.b FROM foo f INNER JOIN bar ON f.a = bar.c order by 1`, expected, nil, nil)
}

func TestQueryErrors(t *testing.T, harness Harness) {
	harness.Setup(setup.MydbData, setup.MytableData, setup.Pk_tablesData, setup.MyhistorytableData, setup.OthertableData, setup.SpecialtableData, setup.DatetimetableData, setup.NiltableData)
	for _, tt := range queries.ErrorQueries {
		runQueryErrorTest(t, harness, tt)
	}
}

func TestInsertInto(t *testing.T, harness Harness) {
	harness.Setup(setup.MydbData, setup.MytableData, setup.Mytable_del_idxData, setup.KeylessData, setup.Keyless_idxData, setup.NiltableData, setup.TypestableData, setup.EmptytableData, setup.AutoincrementData, setup.OthertableData, setup.Othertable_del_idxData)
	for _, insertion := range queries.InsertQueries {
		RunWriteQueryTest(t, harness, insertion)
	}

	harness.Setup(setup.MydbData)
	for _, script := range queries.InsertScripts {
		TestScript(t, harness, script)
	}
}

func TestInsertIgnoreInto(t *testing.T, harness Harness) {
	harness.Setup(setup.MydbData)
	for _, script := range queries.InsertIgnoreScripts {
		TestScript(t, harness, script)
	}
}

// todo: merge this into the above test when https://github.com/dolthub/dolt/issues/3836 is fixed
func TestIgnoreIntoWithDuplicateUniqueKeyKeyless(t *testing.T, harness Harness) {
	harness.Setup(setup.MydbData)
	for _, script := range queries.IgnoreWithDuplicateUniqueKeyKeylessScripts {
		TestScript(t, harness, script)
	}

}

func TestInsertIntoErrors(t *testing.T, harness Harness) {
	harness.Setup(setup.Mytable...)
	for _, expectedFailure := range queries.InsertErrorTests {
		runGenericErrorTest(t, harness, expectedFailure)
	}

	harness.Setup(setup.MydbData)
	for _, script := range queries.InsertErrorScripts {
		TestScript(t, harness, script)
	}
}

func TestBrokenInsertScripts(t *testing.T, harness Harness) {
	for _, script := range queries.InsertBrokenScripts {
		t.Skip()
		TestScript(t, harness, script)
	}
}

func TestSpatialInsertInto(t *testing.T, harness Harness) {
	harness.Setup(setup.SpatialSetup...)
	for _, tt := range queries.SpatialInsertQueries {
		RunWriteQueryTest(t, harness, tt)
	}
}

func TestLoadData(t *testing.T, harness Harness) {
	harness.Setup(setup.MydbData)
	for _, script := range queries.LoadDataScripts {
		TestScript(t, harness, script)
	}
}

func TestLoadDataErrors(t *testing.T, harness Harness) {
	for _, script := range queries.LoadDataErrorScripts {
		TestScript(t, harness, script)
	}
}

func TestLoadDataFailing(t *testing.T, harness Harness) {
	t.Skip()
	for _, script := range queries.LoadDataFailingScripts {
		TestScript(t, harness, script)
	}
}

func TestReplaceInto(t *testing.T, harness Harness) {
	harness.Setup(setup.MydbData, setup.MytableData, setup.Mytable_del_idxData, setup.TypestableData)
	for _, tt := range queries.ReplaceQueries {
		RunWriteQueryTest(t, harness, tt)
	}
}

func TestReplaceIntoErrors(t *testing.T, harness Harness) {
	harness.Setup(setup.MydbData, setup.MytableData)
	for _, tt := range queries.ReplaceErrorTests {
		runGenericErrorTest(t, harness, tt)
	}
}

func TestUpdate(t *testing.T, harness Harness) {
	harness.Setup(setup.MydbData, setup.MytableData, setup.Mytable_del_idxData, setup.FloattableData, setup.NiltableData, setup.TypestableData, setup.Pk_tablesData, setup.OthertableData, setup.TabletestData)
	for _, tt := range queries.UpdateTests {
		RunWriteQueryTest(t, harness, tt)
	}
}

func TestUpdateIgnore(t *testing.T, harness Harness) {
	harness.Setup(setup.MydbData, setup.MytableData, setup.Mytable_del_idxData, setup.FloattableData, setup.NiltableData, setup.TypestableData, setup.Pk_tablesData, setup.OthertableData, setup.TabletestData)
	for _, tt := range queries.UpdateIgnoreTests {
		RunWriteQueryTest(t, harness, tt)
	}

	for _, script := range queries.UpdateIgnoreScripts {
		TestScript(t, harness, script)
	}
}

func TestUpdateErrors(t *testing.T, harness Harness) {
	harness.Setup(setup.MydbData, setup.MytableData, setup.FloattableData, setup.TypestableData)
	for _, expectedFailure := range queries.GenericUpdateErrorTests {
		runGenericErrorTest(t, harness, expectedFailure)
	}

	harness.Setup(setup.MydbData, setup.KeylessData, setup.Keyless_idxData, setup.PeopleData, setup.Pk_tablesData)
	for _, expectedFailure := range queries.UpdateErrorTests {
		runQueryErrorTest(t, harness, expectedFailure)
	}

	for _, script := range queries.UpdateErrorScripts {
		TestScript(t, harness, script)
	}
}

func TestSpatialUpdate(t *testing.T, harness Harness) {
	harness.Setup(setup.SpatialSetup...)
	for _, update := range queries.SpatialUpdateTests {
		RunWriteQueryTest(t, harness, update)
	}
}

func TestDelete(t *testing.T, harness Harness) {
	harness.Setup(setup.MydbData, setup.MytableData, setup.TabletestData)
	for _, tt := range queries.DeleteTests {
		RunWriteQueryTest(t, harness, tt)
	}
}

func TestUpdateQueriesPrepared(t *testing.T, harness Harness) {
	harness.Setup(setup.MydbData, setup.MytableData, setup.Mytable_del_idxData, setup.OthertableData, setup.TypestableData, setup.Pk_tablesData, setup.FloattableData, setup.NiltableData, setup.TabletestData)
	for _, tt := range queries.UpdateTests {
		runWriteQueryTestPrepared(t, harness, tt)
	}
}

func TestDeleteQueriesPrepared(t *testing.T, harness Harness) {
	harness.Setup(setup.MydbData, setup.MytableData, setup.TabletestData)
	for _, tt := range queries.DeleteTests {
		runWriteQueryTestPrepared(t, harness, tt)
	}
}

func TestInsertQueriesPrepared(t *testing.T, harness Harness) {
	harness.Setup(setup.MydbData, setup.MytableData, setup.Mytable_del_idxData, setup.KeylessData, setup.Keyless_idxData, setup.TypestableData, setup.NiltableData, setup.EmptytableData, setup.AutoincrementData, setup.OthertableData)
	for _, tt := range queries.InsertQueries {
		runWriteQueryTestPrepared(t, harness, tt)
	}
}

func TestReplaceQueriesPrepared(t *testing.T, harness Harness) {
	harness.Setup(setup.MydbData, setup.MytableData, setup.Mytable_del_idxData, setup.TypestableData)
	for _, tt := range queries.ReplaceQueries {
		runWriteQueryTestPrepared(t, harness, tt)
	}
}

func TestDeleteErrors(t *testing.T, harness Harness) {
	harness.Setup(setup.MydbData, setup.MytableData)
	for _, expectedFailure := range queries.DeleteErrorTests {
		runGenericErrorTest(t, harness, expectedFailure)
	}
}

func TestSpatialDelete(t *testing.T, harness Harness) {
	harness.Setup(setup.SpatialSetup...)
	for _, delete := range queries.SpatialDeleteTests {
		RunWriteQueryTest(t, harness, delete)
	}
}

func TestTruncate(t *testing.T, harness Harness) {
	harness.Setup(setup.MydbData, setup.MytableData)
	e := mustNewEngine(t, harness)
	defer e.Close()
	ctx := NewContext(harness)

	t.Run("Standard TRUNCATE", func(t *testing.T) {
		RunQuery(t, e, harness, "CREATE TABLE t1 (pk BIGINT PRIMARY KEY, v1 BIGINT, INDEX(v1))")
		RunQuery(t, e, harness, "INSERT INTO t1 VALUES (1,1), (2,2), (3,3)")
		TestQueryWithContext(t, ctx, e, harness, "SELECT * FROM t1 ORDER BY 1", []sql.Row{{int64(1), int64(1)}, {int64(2), int64(2)}, {int64(3), int64(3)}}, nil, nil)
		TestQueryWithContext(t, ctx, e, harness, "TRUNCATE t1", []sql.Row{{sql.NewOkResult(3)}}, nil, nil)
		TestQueryWithContext(t, ctx, e, harness, "SELECT * FROM t1 ORDER BY 1", []sql.Row{}, nil, nil)

		RunQuery(t, e, harness, "INSERT INTO t1 VALUES (4,4), (5,5)")
		TestQueryWithContext(t, ctx, e, harness, "SELECT * FROM t1 WHERE v1 > 0 ORDER BY 1", []sql.Row{{int64(4), int64(4)}, {int64(5), int64(5)}}, nil, nil)
		TestQueryWithContext(t, ctx, e, harness, "TRUNCATE TABLE t1", []sql.Row{{sql.NewOkResult(2)}}, nil, nil)
		TestQueryWithContext(t, ctx, e, harness, "SELECT * FROM t1 ORDER BY 1", []sql.Row{}, nil, nil)
	})

	t.Run("Foreign Key References", func(t *testing.T) {
		RunQuery(t, e, harness, "CREATE TABLE t2parent (pk BIGINT PRIMARY KEY, v1 BIGINT, INDEX (v1))")
		RunQuery(t, e, harness, "CREATE TABLE t2child (pk BIGINT PRIMARY KEY, v1 BIGINT, "+
			"FOREIGN KEY (v1) REFERENCES t2parent (v1))")
		_, _, err := e.Query(ctx, "TRUNCATE t2parent")
		require.True(t, sql.ErrTruncateReferencedFromForeignKey.Is(err))
	})

	t.Run("ON DELETE Triggers", func(t *testing.T) {
		RunQuery(t, e, harness, "CREATE TABLE t3 (pk BIGINT PRIMARY KEY, v1 BIGINT)")
		RunQuery(t, e, harness, "CREATE TABLE t3i (pk BIGINT PRIMARY KEY, v1 BIGINT)")
		RunQuery(t, e, harness, "CREATE TRIGGER trig_t3 BEFORE DELETE ON t3 FOR EACH ROW INSERT INTO t3i VALUES (old.pk, old.v1)")
		RunQuery(t, e, harness, "INSERT INTO t3 VALUES (1,1), (3,3)")
		TestQueryWithContext(t, ctx, e, harness, "SELECT * FROM t3 ORDER BY 1", []sql.Row{{int64(1), int64(1)}, {int64(3), int64(3)}}, nil, nil)
		TestQueryWithContext(t, ctx, e, harness, "TRUNCATE t3", []sql.Row{{sql.NewOkResult(2)}}, nil, nil)
		TestQueryWithContext(t, ctx, e, harness, "SELECT * FROM t3 ORDER BY 1", []sql.Row{}, nil, nil)
		TestQueryWithContext(t, ctx, e, harness, "SELECT * FROM t3i ORDER BY 1", []sql.Row{}, nil, nil)
	})

	t.Run("auto_increment column", func(t *testing.T) {
		RunQuery(t, e, harness, "CREATE TABLE t4 (pk BIGINT AUTO_INCREMENT PRIMARY KEY, v1 BIGINT)")
		RunQuery(t, e, harness, "INSERT INTO t4(v1) VALUES (5), (6)")
		TestQueryWithContext(t, ctx, e, harness, "SELECT * FROM t4 ORDER BY 1", []sql.Row{{int64(1), int64(5)}, {int64(2), int64(6)}}, nil, nil)
		TestQueryWithContext(t, ctx, e, harness, "TRUNCATE t4", []sql.Row{{sql.NewOkResult(2)}}, nil, nil)
		TestQueryWithContext(t, ctx, e, harness, "SELECT * FROM t4 ORDER BY 1", []sql.Row{}, nil, nil)
		RunQuery(t, e, harness, "INSERT INTO t4(v1) VALUES (7)")
		TestQueryWithContext(t, ctx, e, harness, "SELECT * FROM t4 ORDER BY 1", []sql.Row{{int64(1), int64(7)}}, nil, nil)
	})

	t.Run("Naked DELETE", func(t *testing.T) {
		RunQuery(t, e, harness, "CREATE TABLE t5 (pk BIGINT PRIMARY KEY, v1 BIGINT)")
		RunQuery(t, e, harness, "INSERT INTO t5 VALUES (1,1), (2,2)")
		TestQueryWithContext(t, ctx, e, harness, "SELECT * FROM t5 ORDER BY 1", []sql.Row{{int64(1), int64(1)}, {int64(2), int64(2)}}, nil, nil)

		deleteStr := "DELETE FROM t5"
		parsed, err := parse.Parse(ctx, deleteStr)
		require.NoError(t, err)
		analyzed, err := e.Analyzer.Analyze(ctx, parsed, nil)
		require.NoError(t, err)
		truncateFound := false
		transform.Inspect(analyzed, func(n sql.Node) bool {
			switch n.(type) {
			case *plan.Truncate:
				truncateFound = true
				return false
			}
			return true
		})
		if !truncateFound {
			require.FailNow(t, "DELETE did not convert to TRUNCATE",
				"Expected Truncate Node, got:\n%s", analyzed.String())
		}

		TestQueryWithContext(t, ctx, e, harness, deleteStr, []sql.Row{{sql.NewOkResult(2)}}, nil, nil)
		TestQueryWithContext(t, ctx, e, harness, "SELECT * FROM t5 ORDER BY 1", []sql.Row{}, nil, nil)
	})

	t.Run("Naked DELETE with Foreign Key References", func(t *testing.T) {
		RunQuery(t, e, harness, "CREATE TABLE t6parent (pk BIGINT PRIMARY KEY, v1 BIGINT, INDEX (v1))")
		RunQuery(t, e, harness, "CREATE TABLE t6child (pk BIGINT PRIMARY KEY, v1 BIGINT, "+
			"CONSTRAINT fk_a123 FOREIGN KEY (v1) REFERENCES t6parent (v1))")
		RunQuery(t, e, harness, "INSERT INTO t6parent VALUES (1,1), (2,2)")
		RunQuery(t, e, harness, "INSERT INTO t6child VALUES (1,1), (2,2)")

		parsed, err := parse.Parse(ctx, "DELETE FROM t6parent")
		require.NoError(t, err)
		analyzed, err := e.Analyzer.Analyze(ctx, parsed, nil)
		require.NoError(t, err)
		truncateFound := false
		transform.Inspect(analyzed, func(n sql.Node) bool {
			switch n.(type) {
			case *plan.Truncate:
				truncateFound = true
				return false
			}
			return true
		})
		if truncateFound {
			require.FailNow(t, "Incorrectly converted DELETE with fks to TRUNCATE")
		}
	})

	t.Run("Naked DELETE with ON DELETE Triggers", func(t *testing.T) {
		RunQuery(t, e, harness, "CREATE TABLE t7 (pk BIGINT PRIMARY KEY, v1 BIGINT)")
		RunQuery(t, e, harness, "CREATE TABLE t7i (pk BIGINT PRIMARY KEY, v1 BIGINT)")
		RunQuery(t, e, harness, "CREATE TRIGGER trig_t7 BEFORE DELETE ON t7 FOR EACH ROW INSERT INTO t7i VALUES (old.pk, old.v1)")
		RunQuery(t, e, harness, "INSERT INTO t7 VALUES (1,1), (3,3)")
		RunQuery(t, e, harness, "DELETE FROM t7 WHERE pk = 3")
		TestQueryWithContext(t, ctx, e, harness, "SELECT * FROM t7 ORDER BY 1", []sql.Row{{int64(1), int64(1)}}, nil, nil)
		TestQueryWithContext(t, ctx, e, harness, "SELECT * FROM t7i ORDER BY 1", []sql.Row{{int64(3), int64(3)}}, nil, nil)

		deleteStr := "DELETE FROM t7"
		parsed, err := parse.Parse(ctx, deleteStr)
		require.NoError(t, err)
		analyzed, err := e.Analyzer.Analyze(ctx, parsed, nil)
		require.NoError(t, err)
		truncateFound := false
		transform.Inspect(analyzed, func(n sql.Node) bool {
			switch n.(type) {
			case *plan.Truncate:
				truncateFound = true
				return false
			}
			return true
		})
		if truncateFound {
			require.FailNow(t, "Incorrectly converted DELETE with triggers to TRUNCATE")
		}

		TestQueryWithContext(t, ctx, e, harness, deleteStr, []sql.Row{{sql.NewOkResult(1)}}, nil, nil)
		TestQueryWithContext(t, ctx, e, harness, "SELECT * FROM t7 ORDER BY 1", []sql.Row{}, nil, nil)
		TestQueryWithContext(t, ctx, e, harness, "SELECT * FROM t7i ORDER BY 1", []sql.Row{{int64(1), int64(1)}, {int64(3), int64(3)}}, nil, nil)
	})

	t.Run("Naked DELETE with auto_increment column", func(t *testing.T) {
		RunQuery(t, e, harness, "CREATE TABLE t8 (pk BIGINT AUTO_INCREMENT PRIMARY KEY, v1 BIGINT)")
		RunQuery(t, e, harness, "INSERT INTO t8(v1) VALUES (4), (5)")
		TestQueryWithContext(t, ctx, e, harness, "SELECT * FROM t8 ORDER BY 1", []sql.Row{{int64(1), int64(4)}, {int64(2), int64(5)}}, nil, nil)

		deleteStr := "DELETE FROM t8"
		parsed, err := parse.Parse(ctx, deleteStr)
		require.NoError(t, err)
		analyzed, err := e.Analyzer.Analyze(ctx, parsed, nil)
		require.NoError(t, err)
		truncateFound := false
		transform.Inspect(analyzed, func(n sql.Node) bool {
			switch n.(type) {
			case *plan.Truncate:
				truncateFound = true
				return false
			}
			return true
		})
		if truncateFound {
			require.FailNow(t, "Incorrectly converted DELETE with auto_increment cols to TRUNCATE")
		}

		TestQueryWithContext(t, ctx, e, harness, deleteStr, []sql.Row{{sql.NewOkResult(2)}}, nil, nil)
		TestQueryWithContext(t, ctx, e, harness, "SELECT * FROM t8 ORDER BY 1", []sql.Row{}, nil, nil)
		RunQuery(t, e, harness, "INSERT INTO t8(v1) VALUES (6)")
		TestQueryWithContext(t, ctx, e, harness, "SELECT * FROM t8 ORDER BY 1", []sql.Row{{int64(3), int64(6)}}, nil, nil)
	})

	t.Run("DELETE with WHERE clause", func(t *testing.T) {
		RunQuery(t, e, harness, "CREATE TABLE t9 (pk BIGINT PRIMARY KEY, v1 BIGINT)")
		RunQuery(t, e, harness, "INSERT INTO t9 VALUES (7,7), (8,8)")
		TestQueryWithContext(t, ctx, e, harness, "SELECT * FROM t9 ORDER BY 1", []sql.Row{{int64(7), int64(7)}, {int64(8), int64(8)}}, nil, nil)

		deleteStr := "DELETE FROM t9 WHERE pk > 0"
		parsed, err := parse.Parse(ctx, deleteStr)
		require.NoError(t, err)
		analyzed, err := e.Analyzer.Analyze(ctx, parsed, nil)
		require.NoError(t, err)
		truncateFound := false
		transform.Inspect(analyzed, func(n sql.Node) bool {
			switch n.(type) {
			case *plan.Truncate:
				truncateFound = true
				return false
			}
			return true
		})
		if truncateFound {
			require.FailNow(t, "Incorrectly converted DELETE with WHERE clause to TRUNCATE")
		}

		TestQueryWithContext(t, ctx, e, harness, deleteStr, []sql.Row{{sql.NewOkResult(2)}}, nil, nil)
		TestQueryWithContext(t, ctx, e, harness, "SELECT * FROM t9 ORDER BY 1", []sql.Row{}, nil, nil)
	})

	t.Run("DELETE with LIMIT clause", func(t *testing.T) {
		RunQuery(t, e, harness, "CREATE TABLE t10 (pk BIGINT PRIMARY KEY, v1 BIGINT)")
		RunQuery(t, e, harness, "INSERT INTO t10 VALUES (8,8), (9,9)")
		TestQueryWithContext(t, ctx, e, harness, "SELECT * FROM t10 ORDER BY 1", []sql.Row{{int64(8), int64(8)}, {int64(9), int64(9)}}, nil, nil)

		deleteStr := "DELETE FROM t10 LIMIT 1000"
		parsed, err := parse.Parse(ctx, deleteStr)
		require.NoError(t, err)
		analyzed, err := e.Analyzer.Analyze(ctx, parsed, nil)
		require.NoError(t, err)
		truncateFound := false
		transform.Inspect(analyzed, func(n sql.Node) bool {
			switch n.(type) {
			case *plan.Truncate:
				truncateFound = true
				return false
			}
			return true
		})
		if truncateFound {
			require.FailNow(t, "Incorrectly converted DELETE with LIMIT clause to TRUNCATE")
		}

		TestQueryWithContext(t, ctx, e, harness, deleteStr, []sql.Row{{sql.NewOkResult(2)}}, nil, nil)
		TestQueryWithContext(t, ctx, e, harness, "SELECT * FROM t10 ORDER BY 1", []sql.Row{}, nil, nil)
	})

	t.Run("DELETE with ORDER BY clause", func(t *testing.T) {
		RunQuery(t, e, harness, "CREATE TABLE t11 (pk BIGINT PRIMARY KEY, v1 BIGINT)")
		RunQuery(t, e, harness, "INSERT INTO t11 VALUES (1,1), (9,9)")
		TestQueryWithContext(t, ctx, e, harness, "SELECT * FROM t11 ORDER BY 1", []sql.Row{{int64(1), int64(1)}, {int64(9), int64(9)}}, nil, nil)

		deleteStr := "DELETE FROM t11 ORDER BY 1"
		parsed, err := parse.Parse(ctx, deleteStr)
		require.NoError(t, err)
		analyzed, err := e.Analyzer.Analyze(ctx, parsed, nil)
		require.NoError(t, err)
		truncateFound := false
		transform.Inspect(analyzed, func(n sql.Node) bool {
			switch n.(type) {
			case *plan.Truncate:
				truncateFound = true
				return false
			}
			return true
		})
		if truncateFound {
			require.FailNow(t, "Incorrectly converted DELETE with ORDER BY clause to TRUNCATE")
		}

		TestQueryWithContext(t, ctx, e, harness, deleteStr, []sql.Row{{sql.NewOkResult(2)}}, nil, nil)
		TestQueryWithContext(t, ctx, e, harness, "SELECT * FROM t11 ORDER BY 1", []sql.Row{}, nil, nil)
	})

	t.Run("Multi-table DELETE", func(t *testing.T) {
		t.Skip("Multi-table DELETE currently broken")
		RunQuery(t, e, harness, "CREATE TABLE t12a (pk BIGINT PRIMARY KEY, v1 BIGINT)")
		RunQuery(t, e, harness, "CREATE TABLE t12b (pk BIGINT PRIMARY KEY, v1 BIGINT)")
		RunQuery(t, e, harness, "INSERT INTO t12a VALUES (1,1), (2,2)")
		RunQuery(t, e, harness, "INSERT INTO t12b VALUES (1,1), (2,2)")
		TestQueryWithContext(t, ctx, e, harness, "SELECT * FROM t12a ORDER BY 1", []sql.Row{{int64(1), int64(1)}, {int64(2), int64(2)}}, nil, nil)
		TestQueryWithContext(t, ctx, e, harness, "SELECT * FROM t12b ORDER BY 1", []sql.Row{{int64(1), int64(1)}, {int64(2), int64(2)}}, nil, nil)

		deleteStr := "DELETE t12a, t12b FROM t12a INNER JOIN t12b WHERE t12a.pk=t12b.pk"
		parsed, err := parse.Parse(ctx, deleteStr)
		require.NoError(t, err)
		analyzed, err := e.Analyzer.Analyze(ctx, parsed, nil)
		require.NoError(t, err)
		truncateFound := false
		transform.Inspect(analyzed, func(n sql.Node) bool {
			switch n.(type) {
			case *plan.Truncate:
				truncateFound = true
				return false
			}
			return true
		})
		if truncateFound {
			require.FailNow(t, "Incorrectly converted DELETE with WHERE clause to TRUNCATE")
		}

		TestQueryWithContext(t, ctx, e, harness, deleteStr, []sql.Row{{sql.NewOkResult(4)}}, nil, nil)
		TestQueryWithContext(t, ctx, e, harness, "SELECT * FROM t12a ORDER BY 1", []sql.Row{{sql.NewOkResult(0)}}, nil, nil)
		TestQueryWithContext(t, ctx, e, harness, "SELECT * FROM t12b ORDER BY 1", []sql.Row{{sql.NewOkResult(0)}}, nil, nil)
	})
}

func TestScripts(t *testing.T, harness Harness) {
	harness.Setup(setup.MydbData)
	for _, script := range queries.ScriptTests {
		if sh, ok := harness.(SkippingHarness); ok {
			if sh.SkipQueryTest(script.Name) {
				t.Run(script.Name, func(t *testing.T) {
					t.Skip(script.Name)
				})
				continue
			}
		}
		TestScript(t, harness, script)
	}
}

func TestSpatialScripts(t *testing.T, harness Harness) {
	harness.Setup(setup.MydbData)
	for _, script := range queries.SpatialScriptTests {

		TestScript(t, harness, script)
	}
}

func TestLoadDataPrepared(t *testing.T, harness Harness) {
	harness.Setup(setup.MydbData)
	for _, script := range queries.LoadDataScripts {
		TestScriptPrepared(t, harness, script)
	}
}

func TestScriptsPrepared(t *testing.T, harness Harness) {
	harness.Setup(setup.MydbData)
	for _, script := range append(queries.ScriptTests, queries.SpatialScriptTests...) {
		if sh, ok := harness.(SkippingHarness); ok {
			if sh.SkipQueryTest(script.Name) {
				t.Run(script.Name, func(t *testing.T) {
					t.Skip(script.Name)
				})
				continue
			}
		}
		TestScriptPrepared(t, harness, script)
	}
}

func TestInsertScriptsPrepared(t *testing.T, harness Harness) {
	harness.Setup(setup.MydbData)
	for _, script := range queries.InsertScripts {
		TestScriptPrepared(t, harness, script)
	}
}

func TestComplexIndexQueriesPrepared(t *testing.T, harness Harness) {
	harness.Setup(setup.ComplexIndexSetup...)
	e := mustNewEngine(t, harness)
	defer e.Close()
	for _, tt := range queries.ComplexIndexQueries {
		TestPreparedQueryWithEngine(t, harness, e, tt)
	}
}

func TestJsonScriptsPrepared(t *testing.T, harness Harness) {
	harness.Setup(setup.MydbData)
	for _, script := range queries.JsonScripts {
		TestScriptPrepared(t, harness, script)
	}
}

func TestCreateCheckConstraintsScriptsPrepared(t *testing.T, harness Harness) {
	harness.Setup(setup.MydbData)
	for _, script := range queries.CreateCheckConstraintsScripts {
		TestScriptPrepared(t, harness, script)
	}
}

func TestInsertIgnoreScriptsPrepared(t *testing.T, harness Harness) {
	harness.Setup(setup.MydbData)
	for _, script := range queries.InsertIgnoreScripts {
		TestScriptPrepared(t, harness, script)
	}
}

func TestInsertErrorScriptsPrepared(t *testing.T, harness Harness) {
	harness.Setup(setup.MydbData)
	for _, script := range queries.InsertErrorScripts {
		TestScriptPrepared(t, harness, script)
	}
}

func TestUserPrivileges(t *testing.T, harness ClientHarness) {
	harness.Setup(setup.MydbData, setup.MytableData)
	for _, script := range queries.UserPrivTests {
		t.Run(script.Name, func(t *testing.T) {
			engine := mustNewEngine(t, harness)
			defer engine.Close()

			ctx := NewContext(harness)
			ctx.NewCtxWithClient(sql.Client{
				User:    "root",
				Address: "localhost",
			})
			engine.Analyzer.Catalog.MySQLDb.AddRootAccount()
			engine.Analyzer.Catalog.MySQLDb.SetPersister(&mysql_db.NoopPersister{})

			for _, statement := range script.SetUpScript {
				if sh, ok := harness.(SkippingHarness); ok {
					if sh.SkipQueryTest(statement) {
						t.Skip()
					}
				}
				RunQueryWithContext(t, engine, harness, ctx, statement)
			}
			for _, assertion := range script.Assertions {
				if sh, ok := harness.(SkippingHarness); ok {
					if sh.SkipQueryTest(assertion.Query) {
						t.Skipf("Skipping query %s", assertion.Query)
					}
				}

				user := assertion.User
				host := assertion.Host
				if user == "" {
					user = "root"
				}
				if host == "" {
					host = "localhost"
				}
				ctx := NewContextWithClient(harness, sql.Client{
					User:    user,
					Address: host,
				})

				if assertion.ExpectedErr != nil {
					t.Run(assertion.Query, func(t *testing.T) {
						AssertErrWithCtx(t, engine, harness, ctx, assertion.Query, assertion.ExpectedErr)
					})
				} else if assertion.ExpectedErrStr != "" {
					t.Run(assertion.Query, func(t *testing.T) {
						AssertErrWithCtx(t, engine, harness, ctx, assertion.Query, nil, assertion.ExpectedErrStr)
					})
				} else {
					t.Run(assertion.Query, func(t *testing.T) {
						TestQueryWithContext(t, ctx, engine, harness, assertion.Query, assertion.Expected, nil, nil)
					})
				}
			}
		})
	}

	// These tests are functionally identical to UserPrivTests, hence their inclusion in the same testing function.
	// They're just written a little differently to ease the developer's ability to produce as many as possible.

	harness.Setup([]setup.SetupScript{{
		"create database mydb",
		"create database otherdb",
	}})
	for _, script := range queries.QuickPrivTests {
		t.Run(strings.Join(script.Queries, "\n > "), func(t *testing.T) {
			engine := mustNewEngine(t, harness)
			defer engine.Close()

			engine.Analyzer.Catalog.MySQLDb.AddRootAccount()
			engine.Analyzer.Catalog.MySQLDb.SetPersister(&mysql_db.NoopPersister{})
			rootCtx := harness.NewContextWithClient(sql.Client{
				User:    "root",
				Address: "localhost",
			})
			rootCtx.SetCurrentDatabase("mydb")
			for _, setupQuery := range []string{
				"CREATE USER tester@localhost;",
				"CREATE TABLE mydb.test (pk BIGINT PRIMARY KEY, v1 BIGINT);",
				"CREATE TABLE mydb.test2 (pk BIGINT PRIMARY KEY, v1 BIGINT);",
				"CREATE TABLE otherdb.test (pk BIGINT PRIMARY KEY, v1 BIGINT);",
				"CREATE TABLE otherdb.test2 (pk BIGINT PRIMARY KEY, v1 BIGINT);",
				"INSERT INTO mydb.test VALUES (0, 0), (1, 1);",
				"INSERT INTO mydb.test2 VALUES (0, 1), (1, 2);",
				"INSERT INTO otherdb.test VALUES (1, 1), (2, 2);",
				"INSERT INTO otherdb.test2 VALUES (1, 1), (2, 2);",
			} {
				RunQueryWithContext(t, engine, harness, rootCtx, setupQuery)
			}

			for i := 0; i < len(script.Queries)-1; i++ {
				if sh, ok := harness.(SkippingHarness); ok {
					if sh.SkipQueryTest(script.Queries[i]) {
						t.Skipf("Skipping query %s", script.Queries[i])
					}
				}
				RunQueryWithContext(t, engine, harness, rootCtx, script.Queries[i])
			}
			lastQuery := script.Queries[len(script.Queries)-1]
			if sh, ok := harness.(SkippingHarness); ok {
				if sh.SkipQueryTest(lastQuery) {
					t.Skipf("Skipping query %s", lastQuery)
				}
			}
			ctx := rootCtx.NewCtxWithClient(sql.Client{
				User:    "tester",
				Address: "localhost",
			})
			ctx.SetCurrentDatabase(rootCtx.GetCurrentDatabase())
			if script.ExpectedErr != nil {
				t.Run(lastQuery, func(t *testing.T) {
					AssertErrWithCtx(t, engine, harness, ctx, lastQuery, script.ExpectedErr)
				})
			} else if script.ExpectingErr {
				t.Run(lastQuery, func(t *testing.T) {
					sch, iter, err := engine.Query(ctx, lastQuery)
					if err == nil {
						_, err = sql.RowIterToRows(ctx, sch, iter)
					}
					require.Error(t, err)
					for _, errKind := range []*errors.Kind{
						sql.ErrPrivilegeCheckFailed,
						sql.ErrDatabaseAccessDeniedForUser,
						sql.ErrTableAccessDeniedForUser,
					} {
						if errKind.Is(err) {
							return
						}
					}
					t.Fatalf("Not a standard privilege-check error: %s", err.Error())
				})
			} else {
				t.Run(lastQuery, func(t *testing.T) {
					sch, iter, err := engine.Query(ctx, lastQuery)
					require.NoError(t, err)
					rows, err := sql.RowIterToRows(ctx, sch, iter)
					require.NoError(t, err)
					// See the comment on QuickPrivilegeTest for a more in-depth explanation, but essentially we treat
					// nil in script.Expected as matching "any" non-error result.
					if script.Expected != nil && (rows != nil || len(script.Expected) != 0) {
						checkResults(t, require.New(t), script.Expected, nil, sch, rows, lastQuery)
					}
				})
			}
		})
	}
}

func TestUserAuthentication(t *testing.T, h Harness) {
	harness, ok := h.(ClientHarness)
	if !ok {
		t.Skip("Cannot run TestUserAuthentication as the harness must implement ClientHarness")
	}
	harness.Setup(setup.MydbData, setup.MytableData)

	port := getEmptyPort(t)
	for _, script := range queries.ServerAuthTests {
		t.Run(script.Name, func(t *testing.T) {
			ctx := NewContextWithClient(harness, sql.Client{
				User:    "root",
				Address: "localhost",
			})
			serverConfig := server.Config{
				Protocol:                 "tcp",
				Address:                  fmt.Sprintf("localhost:%d", port),
				MaxConnections:           1000,
				AllowClearTextWithoutTLS: true,
			}

			engine := mustNewEngine(t, harness)
			defer engine.Close()
			engine.Analyzer.Catalog.MySQLDb.AddRootAccount()
			engine.Analyzer.Catalog.MySQLDb.SetPersister(&mysql_db.NoopPersister{})

			if script.SetUpFunc != nil {
				script.SetUpFunc(ctx, t, engine)
			}
			for _, statement := range script.SetUpScript {
				if sh, ok := harness.(SkippingHarness); ok {
					if sh.SkipQueryTest(statement) {
						t.Skip()
					}
				}
				RunQueryWithContext(t, engine, harness, ctx, statement)
			}

			s, err := server.NewDefaultServer(serverConfig, engine)
			require.NoError(t, err)
			go func() {
				err := s.Start()
				require.NoError(t, err)
			}()
			defer func() {
				require.NoError(t, s.Close())
			}()

			for _, assertion := range script.Assertions {
				conn, err := dbr.Open("mysql", fmt.Sprintf("%s:%s@tcp(localhost:%d)/?allowCleartextPasswords=true",
					assertion.Username, assertion.Password, port), nil)
				require.NoError(t, err)
				r, err := conn.Query(assertion.Query)
				if assertion.ExpectedErr || len(assertion.ExpectedErrStr) > 0 || assertion.ExpectedErrKind != nil {
					if !assert.Error(t, err) {
						require.NoError(t, r.Close())
					} else if len(assertion.ExpectedErrStr) > 0 {
						assert.Equal(t, assertion.ExpectedErrStr, err.Error())
					} else if assertion.ExpectedErrKind != nil {
						assert.True(t, assertion.ExpectedErrKind.Is(err))
					}
				} else {
					if assert.NoError(t, err) {
						require.NoError(t, r.Close())
					}
				}
				require.NoError(t, conn.Close())
			}
		})
	}
}

func getEmptyPort(t *testing.T) int {
	listener, err := net.Listen("tcp", ":0")
	require.NoError(t, err)
	port := listener.Addr().(*net.TCPAddr).Port
	require.NoError(t, listener.Close())
	return port
}

func TestComplexIndexQueries(t *testing.T, harness Harness) {
	harness.Setup(setup.ComplexIndexSetup...)
	e := mustNewEngine(t, harness)
	defer e.Close()
	for _, tt := range queries.ComplexIndexQueries {
		TestQueryWithEngine(t, harness, e, tt)
	}
}

func TestTriggers(t *testing.T, harness Harness) {
	harness.Setup(setup.MydbData, setup.FooData)
	for _, script := range queries.TriggerTests {
		TestScript(t, harness, script)
	}

	harness.Setup(setup.MydbData)
	e := mustNewEngine(t, harness)
	defer e.Close()
	t.Run("no database selected", func(t *testing.T) {
		ctx := NewContext(harness)
		ctx.SetCurrentDatabase("")

		RunQueryWithContext(t, e, harness, ctx, "create table mydb.a (i int primary key, j int)")
		RunQueryWithContext(t, e, harness, ctx, "create table mydb.b (x int primary key)")

		TestQueryWithContext(t, ctx, e, harness, "CREATE TRIGGER mydb.trig BEFORE INSERT ON mydb.a FOR EACH ROW BEGIN SET NEW.j = (SELECT COALESCE(MAX(x),1) FROM mydb.b); UPDATE mydb.b SET x = x + 1; END", []sql.Row{{sql.OkResult{}}}, nil, nil)

		RunQueryWithContext(t, e, harness, ctx, "insert into mydb.b values (1)")
		RunQueryWithContext(t, e, harness, ctx, "insert into mydb.a values (1,0), (2,0), (3,0)")

		TestQueryWithContext(t, ctx, e, harness, "select * from mydb.a order by i", []sql.Row{{1, 1}, {2, 2}, {3, 3}}, nil, nil)

		TestQueryWithContext(t, ctx, e, harness, "DROP TRIGGER mydb.trig", []sql.Row{}, nil, nil)
		TestQueryWithContext(t, ctx, e, harness, "SHOW TRIGGERS FROM mydb", []sql.Row{}, nil, nil)
	})
}

func TestRollbackTriggers(t *testing.T, harness Harness) {
	harness.Setup()
	for _, script := range queries.RollbackTriggerTests {
		TestScript(t, harness, script)
	}
}

func TestShowTriggers(t *testing.T, harness Harness) {
	harness.Setup(setup.MydbData)
	e := mustNewEngine(t, harness)

	// Pick a date
	date := time.Unix(0, 0).UTC()

	// Set up Harness to contain triggers; created at a specific time
	var ctx *sql.Context
	setupTriggers := []struct {
		Query    string
		Expected []sql.Row
	}{
		{"create table a (x int primary key)", []sql.Row{{sql.NewOkResult(0)}}},
		{"create table b (y int primary key)", []sql.Row{{sql.NewOkResult(0)}}},
		{"create trigger a1 before insert on a for each row set new.x = New.x + 1", []sql.Row{{sql.NewOkResult(0)}}},
		{"create trigger a2 before insert on a for each row precedes a1 set new.x = New.x * 2", []sql.Row{{sql.NewOkResult(0)}}},
		{"create trigger a3 before insert on a for each row precedes a2 set new.x = New.x - 5", []sql.Row{{sql.NewOkResult(0)}}},
		{"create trigger a4 before insert on a for each row follows a2 set new.x = New.x * 3", []sql.Row{{sql.NewOkResult(0)}}},
		// order of execution should be: a3, a2, a4, a1
		{"create trigger a5 after insert on a for each row update b set y = y + 1 order by y asc", []sql.Row{{sql.NewOkResult(0)}}},
		{"create trigger a6 after insert on a for each row precedes a5 update b set y = y * 2 order by y asc", []sql.Row{{sql.NewOkResult(0)}}},
		{"create trigger a7 after insert on a for each row precedes a6 update b set y = y - 5 order by y asc", []sql.Row{{sql.NewOkResult(0)}}},
		{"create trigger a8 after insert on a for each row follows a6 update b set y = y * 3 order by y asc", []sql.Row{{sql.NewOkResult(0)}}},
		// order of execution should be: a7, a6, a8, a5
	}
	for _, tt := range setupTriggers {
		t.Run("setting up triggers", func(t *testing.T) {
			sql.RunWithNowFunc(func() time.Time { return date }, func() error {
				ctx = NewContext(harness)
				TestQueryWithContext(t, ctx, e, harness, tt.Query, tt.Expected, nil, nil)
				return nil
			})
		})
	}

	// Test selecting these queries
	expectedResults := []struct {
		Query    string
		Expected []sql.Row
	}{
		{
			Query: "select * from information_schema.triggers",
			Expected: []sql.Row{
				{
					"def",                   // trigger_catalog
					"mydb",                  // trigger_schema
					"a1",                    // trigger_name
					"INSERT",                // event_manipulation
					"def",                   // event_object_catalog
					"mydb",                  // event_object_schema
					"a",                     // event_object_table
					int64(4),                // action_order
					nil,                     // action_condition
					"set new.x = New.x + 1", // action_statement
					"ROW",                   // action_orientation
					"BEFORE",                // action_timing
					nil,                     // action_reference_old_table
					nil,                     // action_reference_new_table
					"OLD",                   // action_reference_old_row
					"NEW",                   // action_reference_new_row
					date,                    // created
					"",                      // sql_mode
					"",                      // definer
					sql.Collation_Default.CharacterSet().String(), // character_set_client
					sql.Collation_Default.String(),                // collation_connection
					sql.Collation_Default.String(),                // database_collation
				},
				{
					"def",                   // trigger_catalog
					"mydb",                  // trigger_schema
					"a2",                    // trigger_name
					"INSERT",                // event_manipulation
					"def",                   // event_object_catalog
					"mydb",                  // event_object_schema
					"a",                     // event_object_table
					int64(2),                // action_order
					nil,                     // action_condition
					"set new.x = New.x * 2", // action_statement
					"ROW",                   // action_orientation
					"BEFORE",                // action_timing
					nil,                     // action_reference_old_table
					nil,                     // action_reference_new_table
					"OLD",                   // action_reference_old_row
					"NEW",                   // action_reference_new_row
					date,                    // created
					"",                      // sql_mode
					"",                      // definer
					sql.Collation_Default.CharacterSet().String(), // character_set_client
					sql.Collation_Default.String(),                // collation_connection
					sql.Collation_Default.String(),                // database_collation
				},
				{
					"def",                   // trigger_catalog
					"mydb",                  // trigger_schema
					"a3",                    // trigger_name
					"INSERT",                // event_manipulation
					"def",                   // event_object_catalog
					"mydb",                  // event_object_schema
					"a",                     // event_object_table
					int64(1),                // action_order
					nil,                     // action_condition
					"set new.x = New.x - 5", // action_statement
					"ROW",                   // action_orientation
					"BEFORE",                // action_timing
					nil,                     // action_reference_old_table
					nil,                     // action_reference_new_table
					"OLD",                   // action_reference_old_row
					"NEW",                   // action_reference_new_row
					date,                    // created
					"",                      // sql_mode
					"",                      // definer
					sql.Collation_Default.CharacterSet().String(), // character_set_client
					sql.Collation_Default.String(),                // collation_connection
					sql.Collation_Default.String(),                // database_collation
				},
				{
					"def",                   // trigger_catalog
					"mydb",                  // trigger_schema
					"a4",                    // trigger_name
					"INSERT",                // event_manipulation
					"def",                   // event_object_catalog
					"mydb",                  // event_object_schema
					"a",                     // event_object_table
					int64(3),                // action_order
					nil,                     // action_condition
					"set new.x = New.x * 3", // action_statement
					"ROW",                   // action_orientation
					"BEFORE",                // action_timing
					nil,                     // action_reference_old_table
					nil,                     // action_reference_new_table
					"OLD",                   // action_reference_old_row
					"NEW",                   // action_reference_new_row
					date,                    // created
					"",                      // sql_mode
					"",                      // definer
					sql.Collation_Default.CharacterSet().String(), // character_set_client
					sql.Collation_Default.String(),                // collation_connection
					sql.Collation_Default.String(),                // database_collation
				},
				{
					"def",                                   // trigger_catalog
					"mydb",                                  // trigger_schema
					"a5",                                    // trigger_name
					"INSERT",                                // event_manipulation
					"def",                                   // event_object_catalog
					"mydb",                                  // event_object_schema
					"a",                                     // event_object_table
					int64(4),                                // action_order
					nil,                                     // action_condition
					"update b set y = y + 1 order by y asc", // action_statement
					"ROW",                                   // action_orientation
					"AFTER",                                 // action_timing
					nil,                                     // action_reference_old_table
					nil,                                     // action_reference_new_table
					"OLD",                                   // action_reference_old_row
					"NEW",                                   // action_reference_new_row
					date,                                    // created
					"",                                      // sql_mode
					"",                                      // definer
					sql.Collation_Default.CharacterSet().String(), // character_set_client
					sql.Collation_Default.String(),                // collation_connection
					sql.Collation_Default.String(),                // database_collation
				},
				{
					"def",                                   // trigger_catalog
					"mydb",                                  // trigger_schema
					"a6",                                    // trigger_name
					"INSERT",                                // event_manipulation
					"def",                                   // event_object_catalog
					"mydb",                                  // event_object_schema
					"a",                                     // event_object_table
					int64(2),                                // action_order
					nil,                                     // action_condition
					"update b set y = y * 2 order by y asc", // action_statement
					"ROW",                                   // action_orientation
					"AFTER",                                 // action_timing
					nil,                                     // action_reference_old_table
					nil,                                     // action_reference_new_table
					"OLD",                                   // action_reference_old_row
					"NEW",                                   // action_reference_new_row
					date,                                    // created
					"",                                      // sql_mode
					"",                                      // definer
					sql.Collation_Default.CharacterSet().String(), // character_set_client
					sql.Collation_Default.String(),                // collation_connection
					sql.Collation_Default.String(),                // database_collation
				},
				{
					"def",                                   // trigger_catalog
					"mydb",                                  // trigger_schema
					"a7",                                    // trigger_name
					"INSERT",                                // event_manipulation
					"def",                                   // event_object_catalog
					"mydb",                                  // event_object_schema
					"a",                                     // event_object_table
					int64(1),                                // action_order
					nil,                                     // action_condition
					"update b set y = y - 5 order by y asc", // action_statement
					"ROW",                                   // action_orientation
					"AFTER",                                 // action_timing
					nil,                                     // action_reference_old_table
					nil,                                     // action_reference_new_table
					"OLD",                                   // action_reference_old_row
					"NEW",                                   // action_reference_new_row
					date,                                    // created
					"",                                      // sql_mode
					"",                                      // definer
					sql.Collation_Default.CharacterSet().String(), // character_set_client
					sql.Collation_Default.String(),                // collation_connection
					sql.Collation_Default.String(),                // database_collation
				},
				{
					"def",                                   // trigger_catalog
					"mydb",                                  // trigger_schema
					"a8",                                    // trigger_name
					"INSERT",                                // event_manipulation
					"def",                                   // event_object_catalog
					"mydb",                                  // event_object_schema
					"a",                                     // event_object_table
					int64(3),                                // action_order
					nil,                                     // action_condition
					"update b set y = y * 3 order by y asc", // action_statement
					"ROW",                                   // action_orientation
					"AFTER",                                 // action_timing
					nil,                                     // action_reference_old_table
					nil,                                     // action_reference_new_table
					"OLD",                                   // action_reference_old_row
					"NEW",                                   // action_reference_new_row
					date,                                    // created
					"",                                      // sql_mode
					"",                                      // definer
					sql.Collation_Default.CharacterSet().String(), // character_set_client
					sql.Collation_Default.String(),                // collation_connection
					sql.Collation_Default.String(),                // database_collation
				},
			},
		},
	}

	for _, tt := range expectedResults {
		t.Run(tt.Query, func(t *testing.T) {
			TestQueryWithContext(t, ctx, e, harness, tt.Query, tt.Expected, nil, nil)
		})
	}
}

func TestStoredProcedures(t *testing.T, harness Harness) {
	for _, script := range queries.ProcedureLogicTests {
		TestScript(t, harness, script)
	}
	for _, script := range queries.ProcedureCallTests {
		TestScript(t, harness, script)
	}
	for _, script := range queries.ProcedureDropTests {
		TestScript(t, harness, script)
	}
	for _, script := range queries.ProcedureShowStatus {
		TestScript(t, harness, script)
	}
	for _, script := range queries.ProcedureShowCreate {
		TestScript(t, harness, script)
	}

	harness.Setup(setup.MydbData)
	e := mustNewEngine(t, harness)
	defer e.Close()
	t.Run("no database selected", func(t *testing.T) {
		ctx := NewContext(harness)
		ctx.SetCurrentDatabase("")

		for _, script := range queries.NoDbProcedureTests {
			if script.Expected != nil || script.SkipResultsCheck {
				expectedResult := script.Expected
				if script.SkipResultsCheck {
					expectedResult = nil
				}
				TestQueryWithContext(t, ctx, e, harness, script.Query, expectedResult, nil, nil)
			} else if script.ExpectedErr != nil {
				AssertErrWithCtx(t, e, harness, ctx, script.Query, script.ExpectedErr)
			}
		}

		TestQueryWithContext(t, ctx, e, harness, "CREATE PROCEDURE mydb.p1() SELECT 5", []sql.Row{{sql.OkResult{}}}, nil, nil)
		TestQueryWithContext(t, ctx, e, harness, "CREATE PROCEDURE mydb.p2() SELECT 6", []sql.Row{{sql.OkResult{}}}, nil, nil)

		TestQueryWithContext(t, ctx, e, harness, "SHOW PROCEDURE STATUS", []sql.Row{
			{"mydb", "p1", "PROCEDURE", "", time.Unix(0, 0).UTC(), time.Unix(0, 0).UTC(),
				"DEFINER", "", "utf8mb4", "utf8mb4_0900_bin", "utf8mb4_0900_bin"},
			{"mydb", "p2", "PROCEDURE", "", time.Unix(0, 0).UTC(), time.Unix(0, 0).UTC(),
				"DEFINER", "", "utf8mb4", "utf8mb4_0900_bin", "utf8mb4_0900_bin"},
			{"mydb", "p5", "PROCEDURE", "", time.Unix(0, 0).UTC(), time.Unix(0, 0).UTC(),
				"DEFINER", "", "utf8mb4", "utf8mb4_0900_bin", "utf8mb4_0900_bin"},
		}, nil, nil)

		TestQueryWithContext(t, ctx, e, harness, "DROP PROCEDURE mydb.p1", []sql.Row{}, nil, nil)

		TestQueryWithContext(t, ctx, e, harness, "SHOW PROCEDURE STATUS", []sql.Row{
			{"mydb", "p2", "PROCEDURE", "", time.Unix(0, 0).UTC(), time.Unix(0, 0).UTC(),
				"DEFINER", "", "utf8mb4", "utf8mb4_0900_bin", "utf8mb4_0900_bin"},
			{"mydb", "p5", "PROCEDURE", "", time.Unix(0, 0).UTC(), time.Unix(0, 0).UTC(),
				"DEFINER", "", "utf8mb4", "utf8mb4_0900_bin", "utf8mb4_0900_bin"},
		}, nil, nil)
	})
}

func TestTriggerErrors(t *testing.T, harness Harness) {
	for _, script := range queries.TriggerErrorTests {
		TestScript(t, harness, script)
	}
}

func getClient(query string) string {
	startCommentIdx := strings.Index(query, "/*")
	endCommentIdx := strings.Index(query, "*/")
	if startCommentIdx < 0 || endCommentIdx < 0 {
		panic("no client comment found in query " + query)
	}

	query = query[startCommentIdx+2 : endCommentIdx]
	if strings.Index(query, "client ") < 0 {
		panic("no client comment found in query " + query)
	}

	return strings.TrimSpace(strings.TrimPrefix(query, "client"))
}

func TestViews(t *testing.T, harness Harness) {
	harness.Setup(setup.MydbData, setup.MytableData)
	e := mustNewEngine(t, harness)
	defer e.Close()
	ctx := NewContext(harness)

	// nested views
	RunQueryWithContext(t, e, harness, ctx, "CREATE VIEW myview2 AS SELECT * FROM myview WHERE i = 1")
	for _, testCase := range queries.ViewTests {
		t.Run(testCase.Query, func(t *testing.T) {
			TestQueryWithContext(t, ctx, e, harness, testCase.Query, testCase.Expected, nil, nil)
		})
	}

	// Views with non-standard select statements
	RunQueryWithContext(t, e, harness, ctx, "create view unionView as (select * from myTable order by i limit 1) union all (select * from mytable order by i limit 1)")
	t.Run("select * from unionview order by i", func(t *testing.T) {
		TestQueryWithContext(t, ctx, e, harness, "select * from unionview order by i", []sql.Row{
			{1, "first row"},
			{1, "first row"},
		}, nil, nil)
	})

	t.Run("create view with algorithm, definer, security defined", func(t *testing.T) {
		TestQueryWithContext(t, ctx, e, harness, "CREATE ALGORITHM=UNDEFINED DEFINER=`root`@`localhost` SQL SECURITY DEFINER VIEW newview AS SELECT * FROM myview WHERE i = 1", []sql.Row{}, nil, nil)
		TestQueryWithContext(t, ctx, e, harness, "SELECT * FROM newview ORDER BY i", []sql.Row{
			sql.NewRow(int64(1), "first row"),
		}, nil, nil)

		TestQueryWithContext(t, ctx, e, harness, "CREATE OR REPLACE ALGORITHM=MERGE DEFINER=doltUser SQL SECURITY INVOKER VIEW newview AS SELECT * FROM myview WHERE i = 2", []sql.Row{}, nil, nil)
		TestQueryWithContext(t, ctx, e, harness, "SELECT * FROM newview ORDER BY i", []sql.Row{
			sql.NewRow(int64(2), "second row"),
		}, nil, nil)
	})
}

func TestRecursiveViewDefinition(t *testing.T, harness Harness) {
	harness.Setup(setup.MydbData, setup.MytableData)
	e := mustNewEngine(t, harness)
	defer e.Close()
	ctx := NewContext(harness)

	db, err := e.Analyzer.Catalog.Database(ctx, "mydb")
	require.NoError(t, err)

	if pdb, ok := db.(mysql_db.PrivilegedDatabase); ok {
		db = pdb.Unwrap()
	}

	vdb, ok := db.(sql.ViewDatabase)
	require.True(t, ok, "expected sql.ViewDatabase")

	err = vdb.CreateView(ctx, "recursiveView", "select * from recursiveView")
	require.NoError(t, err)

	AssertErr(t, e, harness, "select * from recursiveView", analyzer.ErrMaxAnalysisIters)
}

func TestViewsPrepared(t *testing.T, harness Harness) {
	harness.Setup(setup.MydbData, setup.MytableData)
	e := mustNewEngine(t, harness)
	defer e.Close()
	ctx := NewContext(harness)

	RunQueryWithContext(t, e, harness, ctx, "CREATE VIEW myview2 AS SELECT * FROM myview WHERE i = 1")
	for _, testCase := range queries.ViewTests {
		TestPreparedQueryWithEngine(t, harness, e, testCase)
	}
}

// initializeViewsForVersionedViewsTests creates the test views used by the TestVersionedViews and
// TestVersionedViewsPrepared functions.
func initializeViewsForVersionedViewsTests(t *testing.T, harness Harness, e *sqle.Engine) {
	require := require.New(t)

	ctx := NewContext(harness)
	_, iter, err := e.Query(ctx, "CREATE VIEW myview1 AS SELECT * FROM myhistorytable")
	require.NoError(err)
	iter.Close(ctx)

	// nested views
	_, iter, err = e.Query(ctx, "CREATE VIEW myview2 AS SELECT * FROM myview1 WHERE i = 1")
	require.NoError(err)
	iter.Close(ctx)

	// views with unions
	_, iter, err = e.Query(ctx, "CREATE VIEW myview3 AS SELECT i from myview1 union select s from myhistorytable")
	require.NoError(err)
	iter.Close(ctx)

	// views with subqueries
	_, iter, err = e.Query(ctx, "CREATE VIEW myview4 AS SELECT * FROM myhistorytable where i in (select distinct cast(RIGHT(s, 1) as signed) from myhistorytable)")
	require.NoError(err)
	iter.Close(ctx)

	// views with a subquery alias
	_, iter, err = e.Query(ctx, "CREATE VIEW myview5 AS SELECT * FROM (select * from myhistorytable where i in (select distinct cast(RIGHT(s, 1) as signed))) as sq")
	require.NoError(err)
	iter.Close(ctx)
}

func TestVersionedViews(t *testing.T, harness VersionedDBHarness) {
	CreateVersionedTestData(t, harness)
	e, err := harness.NewEngine(t)
	require.NoError(t, err)
	defer e.Close()

	initializeViewsForVersionedViewsTests(t, harness, e)
	for _, testCase := range queries.VersionedViewTests {
		t.Run(testCase.Query, func(t *testing.T) {
			ctx := NewContext(harness)
			TestQueryWithContext(t, ctx, e, harness, testCase.Query, testCase.Expected, testCase.ExpectedColumns, nil)
		})
	}
}

func TestVersionedViewsPrepared(t *testing.T, harness VersionedDBHarness) {
	CreateVersionedTestData(t, harness)
	e, err := harness.NewEngine(t)
	require.NoError(t, err)
	defer e.Close()

	initializeViewsForVersionedViewsTests(t, harness, e)
	for _, testCase := range queries.VersionedViewTests {
		TestPreparedQueryWithEngine(t, harness, e, testCase)
	}
}

func TestCreateTable(t *testing.T, harness Harness) {
	harness.Setup(setup.MydbData, setup.MytableData, setup.FooData)
	for _, tt := range queries.CreateTableQueries {
		RunWriteQueryTest(t, harness, tt)
	}

	harness.Setup(setup.MydbData, setup.MytableData)
	e := mustNewEngine(t, harness)
	defer e.Close()

	t.Run("no database selected", func(t *testing.T) {
		ctx := NewContext(harness)
		ctx.SetCurrentDatabase("")

		TestQueryWithContext(t, ctx, e, harness, "CREATE TABLE mydb.t11 (a INTEGER NOT NULL PRIMARY KEY, "+
			"b VARCHAR(10) NOT NULL)", []sql.Row{{sql.NewOkResult(0)}}, nil, nil)

		db, err := e.Analyzer.Catalog.Database(ctx, "mydb")
		require.NoError(t, err)

		testTable, ok, err := db.GetTableInsensitive(ctx, "t11")
		require.NoError(t, err)
		require.True(t, ok)

		s := sql.Schema{
			{Name: "a", Type: sql.Int32, Nullable: false, PrimaryKey: true, Source: "t11"},
			{Name: "b", Type: sql.MustCreateStringWithDefaults(sqltypes.VarChar, 10), Nullable: false, Source: "t11"},
		}

		require.Equal(t, s, testTable.Schema())
	})

	t.Run("CREATE TABLE with multiple unnamed indexes", func(t *testing.T) {
		ctx := NewContext(harness)
		ctx.SetCurrentDatabase("")

		TestQueryWithContext(t, ctx, e, harness, "CREATE TABLE mydb.t12 (a INTEGER NOT NULL PRIMARY KEY, "+
			"b VARCHAR(10) UNIQUE, c varchar(10) UNIQUE)", []sql.Row{{sql.NewOkResult(0)}}, nil, nil)

		db, err := e.Analyzer.Catalog.Database(ctx, "mydb")
		require.NoError(t, err)

		t12Table, ok, err := db.GetTableInsensitive(ctx, "t12")
		require.NoError(t, err)
		require.True(t, ok)

		t9TableIndexable, ok := t12Table.(sql.IndexAddressableTable)
		require.True(t, ok)
		t9Indexes, err := t9TableIndexable.GetIndexes(ctx)
		require.NoError(t, err)
		uniqueCount := 0
		for _, index := range t9Indexes {
			if index.IsUnique() {
				uniqueCount += 1
			}
		}

		// We want two unique indexes to be created with unique names being generated. It is up to the integrator
		// to decide how empty string indexes are created. Adding in the primary key gives us a result of 3.
		require.Equal(t, 3, uniqueCount)

		// Validate No Unique Index has an empty Name
		for _, index := range t9Indexes {
			require.True(t, index.ID() != "")
		}
	})

	t.Run("create table with blob column with null default", func(t *testing.T) {
		ctx := NewContext(harness)
		ctx.SetCurrentDatabase("mydb")
		TestQueryWithContext(t, ctx, e, harness, "CREATE TABLE t_blob_default_null(c BLOB DEFAULT NULL)",
			[]sql.Row{{sql.NewOkResult(0)}}, nil, nil)

		RunQuery(t, e, harness, "INSERT INTO t_blob_default_null VALUES ()")
		TestQueryWithContext(t, ctx, e, harness, "SELECT * FROM t_blob_default_null",
			[]sql.Row{{nil}}, nil, nil)
	})

	t.Run("create table like works and can have keys removed", func(t *testing.T) {
		ctx := NewContext(harness)
		ctx.SetCurrentDatabase("mydb")
		RunQuery(t, e, harness, "CREATE TABLE test(pk int AUTO_INCREMENT PRIMARY KEY, val int)")

		RunQuery(t, e, harness, "CREATE TABLE test2 like test")

		RunQuery(t, e, harness, "ALTER TABLE test2 modify pk int")
		TestQueryWithContext(t, ctx, e, harness, "DESCRIBE test2", []sql.Row{{"pk", "int", "NO", "PRI", "NULL", ""},
			{"val", "int", "YES", "", "NULL", ""}}, nil, nil)

		RunQuery(t, e, harness, "ALTER TABLE test2 drop primary key")

		TestQueryWithContext(t, ctx, e, harness, "DESCRIBE test2", []sql.Row{{"pk", "int", "NO", "", "NULL", ""},
			{"val", "int", "YES", "", "NULL", ""}}, nil, nil)
	})

	t.Skip("primary key lengths are not stored properly")
	for _, tt := range queries.BrokenCreateTableQueries {
		RunWriteQueryTest(t, harness, tt)
	}
}

func TestDropTable(t *testing.T, harness Harness) {
	require := require.New(t)

	harness.Setup(setup.MydbData, setup.MytableData, setup.OthertableData, setup.TabletestData, setup.Pk_tablesData)
	e := mustNewEngine(t, harness)
	defer e.Close()
	ctx := NewContext(harness)
	db, err := e.Analyzer.Catalog.Database(ctx, "mydb")
	require.NoError(err)

	_, ok, err := db.GetTableInsensitive(ctx, "mytable")
	require.True(ok)

	TestQueryWithContext(t, ctx, e, harness, "DROP TABLE IF EXISTS mytable, not_exist", []sql.Row{{sql.NewOkResult(0)}}, nil, nil)

	_, ok, err = db.GetTableInsensitive(ctx, "mytable")
	require.NoError(err)
	require.False(ok)

	_, ok, err = db.GetTableInsensitive(ctx, "othertable")
	require.NoError(err)
	require.True(ok)

	_, ok, err = db.GetTableInsensitive(ctx, "tabletest")
	require.NoError(err)
	require.True(ok)

	TestQueryWithContext(t, ctx, e, harness, "DROP TABLE IF EXISTS othertable, tabletest", []sql.Row{{sql.NewOkResult(0)}}, nil, nil)

	_, ok, err = db.GetTableInsensitive(ctx, "othertable")
	require.NoError(err)
	require.False(ok)

	_, ok, err = db.GetTableInsensitive(ctx, "tabletest")
	require.NoError(err)
	require.False(ok)

	_, _, err = e.Query(NewContext(harness), "DROP TABLE not_exist")
	require.Error(err)

	_, _, err = e.Query(NewContext(harness), "DROP TABLE IF EXISTS not_exist")
	require.NoError(err)

	t.Run("no database selected", func(t *testing.T) {
		ctx := NewContext(harness)
		ctx.SetCurrentDatabase("")

		RunQuery(t, e, harness, "CREATE DATABASE otherdb")
		otherdb, err := e.Analyzer.Catalog.Database(ctx, "otherdb")

		TestQueryWithContext(t, ctx, e, harness, "DROP TABLE mydb.one_pk", []sql.Row{{sql.NewOkResult(0)}}, nil, nil)

		_, ok, err = db.GetTableInsensitive(ctx, "mydb.one_pk")
		require.NoError(err)
		require.False(ok)

		RunQuery(t, e, harness, "CREATE TABLE otherdb.table1 (pk1 integer primary key)")
		RunQuery(t, e, harness, "CREATE TABLE otherdb.table2 (pk2 integer primary key)")

		_, _, err = e.Query(ctx, "DROP TABLE otherdb.table1, mydb.one_pk_two_idx")
		require.Error(err)

		_, ok, err = otherdb.GetTableInsensitive(ctx, "table1")
		require.NoError(err)
		require.True(ok)

		_, ok, err = db.GetTableInsensitive(ctx, "one_pk_two_idx")
		require.NoError(err)
		require.True(ok)

		_, _, err = e.Query(ctx, "DROP TABLE IF EXISTS otherdb.table1, mydb.one_pk")
		require.Error(err)

		_, ok, err = otherdb.GetTableInsensitive(ctx, "table1")
		require.NoError(err)
		require.True(ok)

		_, ok, err = db.GetTableInsensitive(ctx, "one_pk_two_idx")
		require.NoError(err)
		require.True(ok)

		_, _, err = e.Query(ctx, "DROP TABLE otherdb.table1, otherdb.table3")
		require.Error(err)

		_, ok, err = otherdb.GetTableInsensitive(ctx, "table1")
		require.NoError(err)
		require.True(ok)

		_, _, err = e.Query(ctx, "DROP TABLE IF EXISTS otherdb.table1, otherdb.table3")
		require.NoError(err)

		_, ok, err = otherdb.GetTableInsensitive(ctx, "table1")
		require.NoError(err)
		require.False(ok)
	})

	t.Run("cur database selected, drop tables in other db", func(t *testing.T) {
		ctx := NewContext(harness)
		ctx.SetCurrentDatabase("mydb")

		RunQuery(t, e, harness, "DROP DATABASE IF EXISTS otherdb")
		RunQuery(t, e, harness, "CREATE DATABASE otherdb")
		otherdb, err := e.Analyzer.Catalog.Database(ctx, "otherdb")

		RunQuery(t, e, harness, "CREATE TABLE tab1 (pk1 integer primary key, c1 text)")
		RunQuery(t, e, harness, "CREATE TABLE otherdb.tab1 (other_pk1 integer primary key)")
		RunQuery(t, e, harness, "CREATE TABLE otherdb.tab2 (other_pk2 integer primary key)")

		_, _, err = e.Query(ctx, "DROP TABLE otherdb.tab1")
		require.NoError(err)

		_, ok, err = db.GetTableInsensitive(ctx, "tab1")
		require.NoError(err)
		require.True(ok)

		_, ok, err = otherdb.GetTableInsensitive(ctx, "tab1")
		require.NoError(err)
		require.False(ok)

		_, _, err = e.Query(ctx, "DROP TABLE nonExistentTable, otherdb.tab2")
		require.Error(err)

		_, _, err = e.Query(ctx, "DROP TABLE IF EXISTS nonExistentTable, otherdb.tab2")
		require.Error(err)

		_, ok, err = otherdb.GetTableInsensitive(ctx, "tab2")
		require.NoError(err)
		require.True(ok)

		_, _, err = e.Query(ctx, "DROP TABLE IF EXISTS otherdb.tab3, otherdb.tab2")
		require.NoError(err)

		_, ok, err = otherdb.GetTableInsensitive(ctx, "tab2")
		require.NoError(err)
		require.False(ok)
	})
}

func TestRenameTable(t *testing.T, harness Harness) {
	require := require.New(t)
	harness.Setup(setup.MydbData, setup.MytableData, setup.OthertableData, setup.NiltableData, setup.EmptytableData)
	e := mustNewEngine(t, harness)
	defer e.Close()
	ctx := NewContext(harness)

	db, err := e.Analyzer.Catalog.Database(NewContext(harness), "mydb")
	require.NoError(err)

	_, ok, err := db.GetTableInsensitive(NewContext(harness), "mytable")
	require.NoError(err)
	require.True(ok)

	TestQueryWithContext(t, ctx, e, harness, "RENAME TABLE mytable TO newTableName", []sql.Row{{sql.NewOkResult(0)}}, nil, nil)

	_, ok, err = db.GetTableInsensitive(NewContext(harness), "mytable")
	require.NoError(err)
	require.False(ok)

	_, ok, err = db.GetTableInsensitive(NewContext(harness), "newTableName")
	require.NoError(err)
	require.True(ok)

	TestQueryWithContext(t, ctx, e, harness, "RENAME TABLE othertable to othertable2, newTableName to mytable", []sql.Row{{sql.NewOkResult(0)}}, nil, nil)

	_, ok, err = db.GetTableInsensitive(NewContext(harness), "othertable")
	require.NoError(err)
	require.False(ok)

	_, ok, err = db.GetTableInsensitive(NewContext(harness), "othertable2")
	require.NoError(err)
	require.True(ok)

	_, ok, err = db.GetTableInsensitive(NewContext(harness), "newTableName")
	require.NoError(err)
	require.False(ok)

	_, ok, err = db.GetTableInsensitive(NewContext(harness), "mytable")
	require.NoError(err)
	require.True(ok)

	TestQueryWithContext(t, ctx, e, harness, "ALTER TABLE mytable RENAME newTableName", []sql.Row{{sql.NewOkResult(0)}}, nil, nil)

	_, ok, err = db.GetTableInsensitive(NewContext(harness), "mytable")
	require.NoError(err)
	require.False(ok)

	_, ok, err = db.GetTableInsensitive(NewContext(harness), "newTableName")
	require.NoError(err)
	require.True(ok)

	_, _, err = e.Query(NewContext(harness), "ALTER TABLE not_exist RENAME foo")
	require.Error(err)
	require.True(sql.ErrTableNotFound.Is(err))

	_, _, err = e.Query(NewContext(harness), "ALTER TABLE emptytable RENAME niltable")
	require.Error(err)
	require.True(sql.ErrTableAlreadyExists.Is(err))

	t.Run("no database selected", func(t *testing.T) {
		ctx := NewContext(harness)
		ctx.SetCurrentDatabase("")

		t.Skip("broken")
		TestQueryWithContext(t, ctx, e, harness, "RENAME TABLE mydb.emptytable TO mydb.emptytable2", []sql.Row{{sql.NewOkResult(0)}}, nil, nil)

		_, ok, err = db.GetTableInsensitive(NewContext(harness), "emptytable")
		require.NoError(err)
		require.False(ok)

		_, ok, err = db.GetTableInsensitive(NewContext(harness), "emptytable2")
		require.NoError(err)
		require.True(ok)

		_, _, err = e.Query(NewContext(harness), "RENAME TABLE mydb.emptytable2 TO emptytable3")
		require.Error(err)
		require.True(sql.ErrNoDatabaseSelected.Is(err))
	})
}

func TestRenameColumn(t *testing.T, harness Harness) {
	require := require.New(t)

	harness.Setup(setup.MydbData, setup.MytableData, setup.TabletestData)
	e := mustNewEngine(t, harness)
	defer e.Close()
	ctx := NewContext(harness)
	db, err := e.Analyzer.Catalog.Database(NewContext(harness), "mydb")
	require.NoError(err)

	// Error cases
	AssertErr(t, e, harness, "ALTER TABLE mytable RENAME COLUMN i2 TO iX", sql.ErrTableColumnNotFound)
	AssertErr(t, e, harness, "ALTER TABLE mytable RENAME COLUMN i TO iX, RENAME COLUMN iX TO i2", sql.ErrTableColumnNotFound)
	AssertErr(t, e, harness, "ALTER TABLE mytable RENAME COLUMN i TO iX, RENAME COLUMN i TO i2", sql.ErrTableColumnNotFound)
	AssertErr(t, e, harness, "ALTER TABLE mytable RENAME COLUMN i TO S", sql.ErrColumnExists)
	AssertErr(t, e, harness, "ALTER TABLE mytable RENAME COLUMN i TO n, RENAME COLUMN s TO N", sql.ErrColumnExists)

	tbl, ok, err := db.GetTableInsensitive(NewContext(harness), "mytable")
	require.NoError(err)
	require.True(ok)
	require.Equal(sql.Schema{
		{Name: "i", Type: sql.Int64, Source: "mytable", PrimaryKey: true},
		{Name: "s", Type: sql.MustCreateStringWithDefaults(sqltypes.VarChar, 20), Source: "mytable", Comment: "column s"},
	}, tbl.Schema())

	RunQuery(t, e, harness, "ALTER TABLE mytable RENAME COLUMN i TO i2, RENAME COLUMN s TO s2")
	tbl, ok, err = db.GetTableInsensitive(NewContext(harness), "mytable")
	require.NoError(err)
	require.True(ok)
	require.Equal(sql.Schema{
		{Name: "i2", Type: sql.Int64, Source: "mytable", PrimaryKey: true},
		{Name: "s2", Type: sql.MustCreateStringWithDefaults(sqltypes.VarChar, 20), Source: "mytable", Comment: "column s"},
	}, tbl.Schema())

	TestQueryWithContext(t, ctx, e, harness, "select * from mytable order by i2 limit 1", []sql.Row{
		{1, "first row"},
	}, nil, nil)

	t.Run("rename column preserves table checks", func(t *testing.T) {
		RunQuery(t, e, harness, "ALTER TABLE mytable ADD CONSTRAINT test_check CHECK (i2 < 12345)")

		AssertErr(t, e, harness, "ALTER TABLE mytable RENAME COLUMN i2 TO i3", sql.ErrCheckConstraintInvalidatedByColumnAlter)

		RunQuery(t, e, harness, "ALTER TABLE mytable RENAME COLUMN s2 TO s3")
		tbl, ok, err = db.GetTableInsensitive(NewContext(harness), "mytable")
		require.NoError(err)
		require.True(ok)

		checkTable, ok := tbl.(sql.CheckTable)
		require.True(ok)
		checks, err := checkTable.GetChecks(NewContext(harness))
		require.NoError(err)
		require.Equal(1, len(checks))
		require.Equal("test_check", checks[0].Name)
		require.Equal("(i2 < 12345)", checks[0].CheckExpression)
	})

	t.Run("no database selected", func(t *testing.T) {
		ctx := NewContext(harness)
		ctx.SetCurrentDatabase("")

		beforeDropTbl, _, _ := db.GetTableInsensitive(NewContext(harness), "tabletest")

		TestQueryWithContext(t, ctx, e, harness, "ALTER TABLE mydb.tabletest RENAME COLUMN s TO i1", []sql.Row{{sql.NewOkResult(0)}}, nil, nil)

		tbl, ok, err = db.GetTableInsensitive(NewContext(harness), "tabletest")
		require.NoError(err)
		require.True(ok)
		assert.NotEqual(t, beforeDropTbl, tbl.Schema())
		assert.Equal(t, sql.Schema{
			{Name: "i", Type: sql.Int32, Source: "tabletest", PrimaryKey: true},
			{Name: "i1", Type: sql.MustCreateStringWithDefaults(sqltypes.VarChar, 20), Source: "tabletest"},
		}, tbl.Schema())
	})
}

// todo(max): convert to WriteQueryTest
func TestAddColumn(t *testing.T, harness Harness) {
	require := require.New(t)

	harness.Setup(setup.MydbData, setup.MytableData)
	e := mustNewEngine(t, harness)
	defer e.Close()
	ctx := NewContext(harness)
	db, err := e.Analyzer.Catalog.Database(NewContext(harness), "mydb")
	require.NoError(err)

	t.Run("column at end with default", func(t *testing.T) {
		TestQueryWithContext(t, ctx, e, harness, "ALTER TABLE mytable ADD COLUMN i2 INT COMMENT 'hello' default 42", []sql.Row{{sql.NewOkResult(0)}}, nil, nil)

		tbl, ok, err := db.GetTableInsensitive(NewContext(harness), "mytable")
		require.NoError(err)
		require.True(ok)
		assertSchemasEqualWithDefaults(t, sql.Schema{
			{Name: "i", Type: sql.Int64, Source: "mytable", PrimaryKey: true},
			{Name: "s", Type: sql.MustCreateStringWithDefaults(sqltypes.VarChar, 20), Source: "mytable", Comment: "column s"},
			{Name: "i2", Type: sql.Int32, Source: "mytable", Comment: "hello", Nullable: true, Default: parse.MustStringToColumnDefaultValue(NewContext(harness), "42", sql.Int32, true)},
		}, tbl.Schema())

		TestQueryWithContext(t, ctx, e, harness, "SELECT * FROM mytable ORDER BY i", []sql.Row{
			sql.NewRow(int64(1), "first row", int32(42)),
			sql.NewRow(int64(2), "second row", int32(42)),
			sql.NewRow(int64(3), "third row", int32(42)),
		}, nil, nil)

	})

	t.Run("in middle, no default", func(t *testing.T) {
		TestQueryWithContext(t, ctx, e, harness, "ALTER TABLE mytable ADD COLUMN s2 TEXT COMMENT 'hello' AFTER i", []sql.Row{{sql.NewOkResult(0)}}, nil, nil)
		tbl, ok, err := db.GetTableInsensitive(NewContext(harness), "mytable")
		require.NoError(err)
		require.True(ok)
		assertSchemasEqualWithDefaults(t, sql.Schema{
			{Name: "i", Type: sql.Int64, Source: "mytable", PrimaryKey: true},
			{Name: "s2", Type: sql.Text, Source: "mytable", Comment: "hello", Nullable: true},
			{Name: "s", Type: sql.MustCreateStringWithDefaults(sqltypes.VarChar, 20), Source: "mytable", Comment: "column s"},
			{Name: "i2", Type: sql.Int32, Source: "mytable", Comment: "hello", Nullable: true, Default: parse.MustStringToColumnDefaultValue(NewContext(harness), "42", sql.Int32, true)},
		}, tbl.Schema())

		TestQueryWithContext(t, ctx, e, harness, "SELECT * FROM mytable ORDER BY i", []sql.Row{
			sql.NewRow(int64(1), nil, "first row", int32(42)),
			sql.NewRow(int64(2), nil, "second row", int32(42)),
			sql.NewRow(int64(3), nil, "third row", int32(42)),
		}, nil, nil)

		TestQueryWithContext(t, ctx, e, harness, "insert into mytable values (4, 's2', 'fourth row', 11)", []sql.Row{
			{sql.NewOkResult(1)},
		}, nil, nil)
		TestQueryWithContext(t, ctx, e, harness, "update mytable set s2 = 'updated s2' where i2 = 42", []sql.Row{
			{sql.OkResult{RowsAffected: 3, Info: plan.UpdateInfo{
				Matched: 3, Updated: 3,
			}}},
		}, nil, nil)
		TestQueryWithContext(t, ctx, e, harness, "SELECT * FROM mytable ORDER BY i", []sql.Row{
			sql.NewRow(int64(1), "updated s2", "first row", int32(42)),
			sql.NewRow(int64(2), "updated s2", "second row", int32(42)),
			sql.NewRow(int64(3), "updated s2", "third row", int32(42)),
			sql.NewRow(int64(4), "s2", "fourth row", int32(11)),
		}, nil, nil)
	})

	t.Run("first with default", func(t *testing.T) {
		TestQueryWithContext(t, ctx, e, harness, "ALTER TABLE mytable ADD COLUMN s3 VARCHAR(25) COMMENT 'hello' default 'yay' FIRST", []sql.Row{{sql.NewOkResult(0)}}, nil, nil)

		tbl, ok, err := db.GetTableInsensitive(NewContext(harness), "mytable")
		require.NoError(err)
		require.True(ok)
		assertSchemasEqualWithDefaults(t, sql.Schema{
			{Name: "s3", Type: sql.MustCreateStringWithDefaults(sqltypes.VarChar, 25), Source: "mytable", Comment: "hello", Nullable: true, Default: parse.MustStringToColumnDefaultValue(NewContext(harness), `"yay"`, sql.MustCreateStringWithDefaults(sqltypes.VarChar, 25), true)},
			{Name: "i", Type: sql.Int64, Source: "mytable", PrimaryKey: true},
			{Name: "s2", Type: sql.Text, Source: "mytable", Comment: "hello", Nullable: true},
			{Name: "s", Type: sql.MustCreateStringWithDefaults(sqltypes.VarChar, 20), Source: "mytable", Comment: "column s"},
			{Name: "i2", Type: sql.Int32, Source: "mytable", Comment: "hello", Nullable: true, Default: parse.MustStringToColumnDefaultValue(NewContext(harness), "42", sql.Int32, true)},
		}, tbl.Schema())

		TestQueryWithContext(t, ctx, e, harness, "SELECT * FROM mytable ORDER BY i", []sql.Row{
			sql.NewRow("yay", int64(1), "updated s2", "first row", int32(42)),
			sql.NewRow("yay", int64(2), "updated s2", "second row", int32(42)),
			sql.NewRow("yay", int64(3), "updated s2", "third row", int32(42)),
			sql.NewRow("yay", int64(4), "s2", "fourth row", int32(11)),
		}, nil, nil)
	})

	t.Run("middle, no default, non null", func(t *testing.T) {
		TestQueryWithContext(t, ctx, e, harness, "ALTER TABLE mytable ADD COLUMN s4 VARCHAR(1) not null after s3", []sql.Row{{sql.NewOkResult(0)}}, nil, nil)

		tbl, ok, err := db.GetTableInsensitive(NewContext(harness), "mytable")
		require.NoError(err)
		require.True(ok)
		assertSchemasEqualWithDefaults(t, sql.Schema{
			{Name: "s3", Type: sql.MustCreateStringWithDefaults(sqltypes.VarChar, 25), Source: "mytable", Comment: "hello", Nullable: true, Default: parse.MustStringToColumnDefaultValue(NewContext(harness), `"yay"`, sql.MustCreateStringWithDefaults(sqltypes.VarChar, 25), true)},
			{Name: "s4", Type: sql.MustCreateStringWithDefaults(sqltypes.VarChar, 1), Source: "mytable"},
			{Name: "i", Type: sql.Int64, Source: "mytable", PrimaryKey: true},
			{Name: "s2", Type: sql.Text, Source: "mytable", Comment: "hello", Nullable: true},
			{Name: "s", Type: sql.MustCreateStringWithDefaults(sqltypes.VarChar, 20), Source: "mytable", Comment: "column s"},
			{Name: "i2", Type: sql.Int32, Source: "mytable", Comment: "hello", Nullable: true, Default: parse.MustStringToColumnDefaultValue(NewContext(harness), "42", sql.Int32, true)},
		}, tbl.Schema())

		TestQueryWithContext(t, ctx, e, harness, "SELECT * FROM mytable ORDER BY i", []sql.Row{
			sql.NewRow("yay", "", int64(1), "updated s2", "first row", int32(42)),
			sql.NewRow("yay", "", int64(2), "updated s2", "second row", int32(42)),
			sql.NewRow("yay", "", int64(3), "updated s2", "third row", int32(42)),
			sql.NewRow("yay", "", int64(4), "s2", "fourth row", int32(11)),
		}, nil, nil)
	})

	t.Run("multiple in one statement", func(t *testing.T) {
		TestQueryWithContext(t, ctx, e, harness, "ALTER TABLE mytable ADD COLUMN s5 VARCHAR(26), ADD COLUMN s6 VARCHAR(27)", []sql.Row{{sql.NewOkResult(0)}}, nil, nil)

		tbl, ok, err := db.GetTableInsensitive(NewContext(harness), "mytable")
		require.NoError(err)
		require.True(ok)
		assertSchemasEqualWithDefaults(t, sql.Schema{
			{Name: "s3", Type: sql.MustCreateStringWithDefaults(sqltypes.VarChar, 25), Source: "mytable", Comment: "hello", Nullable: true, Default: parse.MustStringToColumnDefaultValue(NewContext(harness), `"yay"`, sql.MustCreateStringWithDefaults(sqltypes.VarChar, 25), true)},
			{Name: "s4", Type: sql.MustCreateStringWithDefaults(sqltypes.VarChar, 1), Source: "mytable"},
			{Name: "i", Type: sql.Int64, Source: "mytable", PrimaryKey: true},
			{Name: "s2", Type: sql.Text, Source: "mytable", Comment: "hello", Nullable: true},
			{Name: "s", Type: sql.MustCreateStringWithDefaults(sqltypes.VarChar, 20), Source: "mytable", Comment: "column s"},
			{Name: "i2", Type: sql.Int32, Source: "mytable", Comment: "hello", Nullable: true, Default: parse.MustStringToColumnDefaultValue(NewContext(harness), "42", sql.Int32, true)},
			{Name: "s5", Type: sql.MustCreateStringWithDefaults(sqltypes.VarChar, 26), Source: "mytable", Nullable: true},
			{Name: "s6", Type: sql.MustCreateStringWithDefaults(sqltypes.VarChar, 27), Source: "mytable", Nullable: true},
		}, tbl.Schema())

		TestQueryWithContext(t, ctx, e, harness, "SELECT * FROM mytable ORDER BY i", []sql.Row{
			sql.NewRow("yay", "", int64(1), "updated s2", "first row", int32(42), nil, nil),
			sql.NewRow("yay", "", int64(2), "updated s2", "second row", int32(42), nil, nil),
			sql.NewRow("yay", "", int64(3), "updated s2", "third row", int32(42), nil, nil),
			sql.NewRow("yay", "", int64(4), "s2", "fourth row", int32(11), nil, nil),
		}, nil, nil)
	})

	t.Run("error cases", func(t *testing.T) {
		AssertErr(t, e, harness, "ALTER TABLE not_exist ADD COLUMN i2 INT COMMENT 'hello'", sql.ErrTableNotFound)
		AssertErr(t, e, harness, "ALTER TABLE mytable ADD COLUMN b BIGINT COMMENT 'ok' AFTER not_exist", sql.ErrTableColumnNotFound)
		AssertErr(t, e, harness, "ALTER TABLE mytable ADD COLUMN i BIGINT COMMENT 'ok'", sql.ErrColumnExists)
		AssertErr(t, e, harness, "ALTER TABLE mytable ADD COLUMN b INT NOT NULL DEFAULT 'yes'", sql.ErrIncompatibleDefaultType)
		AssertErr(t, e, harness, "ALTER TABLE mytable ADD COLUMN c int, add c int", sql.ErrColumnExists)
	})

	t.Run("no database selected", func(t *testing.T) {
		ctx := NewContext(harness)
		ctx.SetCurrentDatabase("")

		TestQueryWithContext(t, ctx, e, harness, "ALTER TABLE mydb.mytable ADD COLUMN s10 VARCHAR(26)", []sql.Row{{sql.NewOkResult(0)}}, nil, nil)

		tbl, ok, err := db.GetTableInsensitive(NewContext(harness), "mytable")
		require.NoError(err)
		require.True(ok)
		assertSchemasEqualWithDefaults(t, sql.Schema{
			{Name: "s3", Type: sql.MustCreateStringWithDefaults(sqltypes.VarChar, 25), Source: "mytable", Comment: "hello", Nullable: true, Default: parse.MustStringToColumnDefaultValue(NewContext(harness), `"yay"`, sql.MustCreateStringWithDefaults(sqltypes.VarChar, 25), true)},
			{Name: "s4", Type: sql.MustCreateStringWithDefaults(sqltypes.VarChar, 1), Source: "mytable"},
			{Name: "i", Type: sql.Int64, Source: "mytable", PrimaryKey: true},
			{Name: "s2", Type: sql.Text, Source: "mytable", Comment: "hello", Nullable: true},
			{Name: "s", Type: sql.MustCreateStringWithDefaults(sqltypes.VarChar, 20), Source: "mytable", Comment: "column s"},
			{Name: "i2", Type: sql.Int32, Source: "mytable", Comment: "hello", Nullable: true, Default: parse.MustStringToColumnDefaultValue(NewContext(harness), "42", sql.Int32, true)},
			{Name: "s5", Type: sql.MustCreateStringWithDefaults(sqltypes.VarChar, 26), Source: "mytable", Nullable: true},
			{Name: "s6", Type: sql.MustCreateStringWithDefaults(sqltypes.VarChar, 27), Source: "mytable", Nullable: true},
			{Name: "s10", Type: sql.MustCreateStringWithDefaults(sqltypes.VarChar, 26), Source: "mytable", Nullable: true},
		}, tbl.Schema())
	})
}

// todo(max): convert to WriteQueryTest
func TestModifyColumn(t *testing.T, harness Harness) {
	harness.Setup(setup.MydbData, setup.MytableData, setup.Mytable_del_idxData)
	e := mustNewEngine(t, harness)
	defer e.Close()
	ctx := NewContext(harness)

	db, err := e.Analyzer.Catalog.Database(NewContext(harness), "mydb")
	require.NoError(t, err)

	TestQueryWithContext(t, ctx, e, harness, "ALTER TABLE mytable MODIFY COLUMN i bigint NOT NULL COMMENT 'modified'", []sql.Row{{sql.NewOkResult(0)}}, nil, nil)
	tbl, ok, err := db.GetTableInsensitive(NewContext(harness), "mytable")
	require.NoError(t, err)
	require.True(t, ok)
	require.Equal(t, sql.Schema{
		{Name: "i", Type: sql.Int64, Source: "mytable", Comment: "modified", PrimaryKey: true},
		{Name: "s", Type: sql.MustCreateStringWithDefaults(sqltypes.VarChar, 20), Source: "mytable", Comment: "column s"},
	}, tbl.Schema())

	TestQueryWithContext(t, ctx, e, harness, "ALTER TABLE mytable MODIFY COLUMN i TINYINT NOT NULL COMMENT 'yes' AFTER s", []sql.Row{{sql.NewOkResult(0)}}, nil, nil)

	tbl, ok, err = db.GetTableInsensitive(NewContext(harness), "mytable")
	require.NoError(t, err)
	require.True(t, ok)
	require.Equal(t, sql.Schema{
		{Name: "s", Type: sql.MustCreateStringWithDefaults(sqltypes.VarChar, 20), Source: "mytable", Comment: "column s"},
		{Name: "i", Type: sql.Int8, Source: "mytable", Comment: "yes", PrimaryKey: true},
	}, tbl.Schema())

	TestQueryWithContext(t, ctx, e, harness, "ALTER TABLE mytable MODIFY COLUMN i BIGINT NOT NULL COMMENT 'ok' FIRST", []sql.Row{{sql.NewOkResult(0)}}, nil, nil)

	tbl, ok, err = db.GetTableInsensitive(NewContext(harness), "mytable")
	require.NoError(t, err)
	require.True(t, ok)
	require.Equal(t, sql.Schema{
		{Name: "i", Type: sql.Int64, Source: "mytable", Comment: "ok", PrimaryKey: true},
		{Name: "s", Type: sql.MustCreateStringWithDefaults(sqltypes.VarChar, 20), Source: "mytable", Comment: "column s"},
	}, tbl.Schema())

	TestQueryWithContext(t, ctx, e, harness, "ALTER TABLE mytable MODIFY COLUMN s VARCHAR(20) NULL COMMENT 'changed'", []sql.Row{{sql.NewOkResult(0)}}, nil, nil)

	tbl, ok, err = db.GetTableInsensitive(NewContext(harness), "mytable")
	require.NoError(t, err)
	require.True(t, ok)
	require.Equal(t, sql.Schema{
		{Name: "i", Type: sql.Int64, Source: "mytable", Comment: "ok", PrimaryKey: true},
		{Name: "s", Type: sql.MustCreateStringWithDefaults(sqltypes.VarChar, 20), Nullable: true, Source: "mytable", Comment: "changed"},
	}, tbl.Schema())

	AssertErr(t, e, harness, "ALTER TABLE mytable MODIFY not_exist BIGINT NOT NULL COMMENT 'ok' FIRST", sql.ErrTableColumnNotFound)
	AssertErr(t, e, harness, "ALTER TABLE mytable MODIFY i BIGINT NOT NULL COMMENT 'ok' AFTER not_exist", sql.ErrTableColumnNotFound)
	AssertErr(t, e, harness, "ALTER TABLE not_exist MODIFY COLUMN i INT NOT NULL COMMENT 'hello'", sql.ErrTableNotFound)

	t.Run("auto increment attribute", func(t *testing.T) {
		TestQueryWithContext(t, ctx, e, harness, "ALTER TABLE mytable MODIFY i BIGINT auto_increment", []sql.Row{{sql.NewOkResult(0)}}, nil, nil)

		tbl, ok, err := db.GetTableInsensitive(NewContext(harness), "mytable")
		require.NoError(t, err)
		require.True(t, ok)
		assert.Equal(t, sql.Schema{
			{Name: "i", Type: sql.Int64, Source: "mytable", PrimaryKey: true, AutoIncrement: true, Nullable: false, Extra: "auto_increment"},
			{Name: "s", Type: sql.MustCreateStringWithDefaults(sqltypes.VarChar, 20), Nullable: true, Source: "mytable", Comment: "changed"},
		}, tbl.Schema())

		RunQuery(t, e, harness, "insert into mytable (s) values ('new row')")
		TestQueryWithContext(t, ctx, e, harness, "select i from mytable where s = 'new row'", []sql.Row{{4}}, nil, nil)

		AssertErr(t, e, harness, "ALTER TABLE mytable add column i2 bigint auto_increment", sql.ErrInvalidAutoIncCols)

		RunQuery(t, e, harness, "alter table mytable add column i2 bigint")
		AssertErr(t, e, harness, "ALTER TABLE mytable modify column i2 bigint auto_increment", sql.ErrInvalidAutoIncCols)

		tbl, ok, err = db.GetTableInsensitive(NewContext(harness), "mytable")
		require.NoError(t, err)
		require.True(t, ok)
		assert.Equal(t, sql.Schema{
			{Name: "i", Type: sql.Int64, Source: "mytable", PrimaryKey: true, AutoIncrement: true, Extra: "auto_increment"},
			{Name: "s", Type: sql.MustCreateStringWithDefaults(sqltypes.VarChar, 20), Nullable: true, Source: "mytable", Comment: "changed"},
			{Name: "i2", Type: sql.Int64, Source: "mytable", Nullable: true},
		}, tbl.Schema())
	})

	t.Run("no database selected", func(t *testing.T) {
		ctx := NewContext(harness)
		ctx.SetCurrentDatabase("")

		TestQueryWithContext(t, ctx, e, harness, "ALTER TABLE mydb.mytable MODIFY COLUMN s VARCHAR(21) NULL COMMENT 'changed again'", []sql.Row{{sql.NewOkResult(0)}}, nil, nil)

		tbl, ok, err = db.GetTableInsensitive(NewContext(harness), "mytable")
		require.NoError(t, err)
		require.True(t, ok)
		assert.Equal(t, sql.Schema{
			{Name: "i", Type: sql.Int64, Source: "mytable", PrimaryKey: true, AutoIncrement: true, Extra: "auto_increment"},
			{Name: "s", Type: sql.MustCreateStringWithDefaults(sqltypes.VarChar, 21), Nullable: true, Source: "mytable", Comment: "changed again"},
			{Name: "i2", Type: sql.Int64, Source: "mytable", Nullable: true},
		}, tbl.Schema())
	})
}

// todo(max): convert to WriteQueryTest
func TestDropColumn(t *testing.T, harness Harness) {
	require := require.New(t)

	harness.Setup(setup.MydbData, setup.MytableData, setup.TabletestData)
	e := mustNewEngine(t, harness)
	defer e.Close()
	ctx := NewContext(harness)
	db, err := e.Analyzer.Catalog.Database(ctx, "mydb")
	require.NoError(err)

	t.Run("drop last column", func(t *testing.T) {
		TestQueryWithContext(t, ctx, e, harness, "ALTER TABLE mytable DROP COLUMN s", []sql.Row{{sql.NewOkResult(0)}}, nil, nil)
		tbl, ok, err := db.GetTableInsensitive(ctx, "mytable")
		require.NoError(err)
		require.True(ok)
		assert.Equal(t, sql.Schema{
			{Name: "i", Type: sql.Int64, Source: "mytable", PrimaryKey: true},
		}, tbl.Schema())

		TestQueryWithContext(t, ctx, e, harness, "select * from mytable order by i", []sql.Row{
			{1}, {2}, {3},
		}, nil, nil)
	})

	t.Run("drop first column", func(t *testing.T) {
		TestQueryWithContext(t, ctx, e, harness, "CREATE TABLE t1 (a int, b varchar(10), c bigint, k bigint primary key)", []sql.Row{{sql.NewOkResult(0)}}, nil, nil)
		RunQuery(t, e, harness, "insert into t1 values (1, 'abc', 2, 3), (4, 'def', 5, 6)")
		TestQueryWithContext(t, ctx, e, harness, "ALTER TABLE t1 DROP COLUMN a", []sql.Row{{sql.NewOkResult(0)}}, nil, nil)

		tbl, ok, err := db.GetTableInsensitive(ctx, "t1")
		require.NoError(err)
		require.True(ok)
		assert.Equal(t, sql.Schema{
			{Name: "b", Type: sql.MustCreateStringWithDefaults(sqltypes.VarChar, 10), Source: "t1", Nullable: true},
			{Name: "c", Type: sql.Int64, Source: "t1", Nullable: true},
			{Name: "k", Type: sql.Int64, Source: "t1", PrimaryKey: true},
		}, tbl.Schema())

		TestQueryWithContext(t, ctx, e, harness, "select * from t1 order by b", []sql.Row{
			{"abc", 2, 3},
			{"def", 5, 6},
		}, nil, nil)
	})

	t.Run("drop middle column", func(t *testing.T) {
		TestQueryWithContext(t, ctx, e, harness, "CREATE TABLE t2 (a int, b varchar(10), c bigint, k bigint primary key)", []sql.Row{{sql.NewOkResult(0)}}, nil, nil)
		RunQuery(t, e, harness, "insert into t2 values (1, 'abc', 2, 3), (4, 'def', 5, 6)")
		TestQueryWithContext(t, ctx, e, harness, "ALTER TABLE t2 DROP COLUMN b", []sql.Row{{sql.NewOkResult(0)}}, nil, nil)

		tbl, ok, err := db.GetTableInsensitive(ctx, "t2")
		require.NoError(err)
		require.True(ok)
		assert.Equal(t, sql.Schema{
			{Name: "a", Type: sql.Int32, Source: "t2", Nullable: true},
			{Name: "c", Type: sql.Int64, Source: "t2", Nullable: true},
			{Name: "k", Type: sql.Int64, Source: "t2", PrimaryKey: true},
		}, tbl.Schema())

		TestQueryWithContext(t, ctx, e, harness, "select * from t2 order by c", []sql.Row{
			{1, 2, 3},
			{4, 5, 6},
		}, nil, nil)
	})

	t.Run("drop primary key column", func(t *testing.T) {
		t.Skip("primary key column drops not well supported yet")

		TestQueryWithContext(t, ctx, e, harness, "CREATE TABLE t3 (a int primary key, b varchar(10), c bigint)", []sql.Row{{sql.NewOkResult(0)}}, nil, nil)
		RunQuery(t, e, harness, "insert into t3 values (1, 'abc', 2), (3, 'def', 4)")
		TestQueryWithContext(t, ctx, e, harness, "ALTER TABLE t3 DROP COLUMN a", []sql.Row{{sql.NewOkResult(0)}}, nil, nil)

		tbl, ok, err := db.GetTableInsensitive(ctx, "t1")
		require.NoError(err)
		require.True(ok)
		assert.Equal(t, sql.Schema{
			{Name: "b", Type: sql.MustCreateStringWithDefaults(sqltypes.VarChar, 10), Source: "t3", Nullable: true},
			{Name: "c", Type: sql.Int64, Source: "t3", Nullable: true},
		}, tbl.Schema())

		TestQueryWithContext(t, ctx, e, harness, "select * from t3 order by b", []sql.Row{
			{"abc", 2, 3},
			{"def", 4, 5},
		}, nil, nil)
	})

	t.Run("no database selected", func(t *testing.T) {
		ctx := NewContext(harness)
		ctx.SetCurrentDatabase("")

		beforeDropTbl, _, _ := db.GetTableInsensitive(NewContext(harness), "tabletest")

		TestQueryWithContext(t, ctx, e, harness, "ALTER TABLE mydb.tabletest DROP COLUMN s", []sql.Row{{sql.NewOkResult(0)}}, nil, nil)

		tbl, ok, err := db.GetTableInsensitive(NewContext(harness), "tabletest")
		require.NoError(err)
		require.True(ok)
		assert.NotEqual(t, beforeDropTbl, tbl.Schema())
		assert.Equal(t, sql.Schema{
			{Name: "i", Type: sql.Int32, Source: "tabletest", PrimaryKey: true},
		}, tbl.Schema())
	})

	t.Run("error cases", func(t *testing.T) {
		AssertErr(t, e, harness, "ALTER TABLE not_exist DROP COLUMN s", sql.ErrTableNotFound)
		AssertErr(t, e, harness, "ALTER TABLE mytable DROP COLUMN s", sql.ErrTableColumnNotFound)

		// Dropping a column referred to in another column's default
		RunQuery(t, e, harness, "create table t3 (a int primary key, b int, c int default (b+10))")
		AssertErr(t, e, harness, "ALTER TABLE t3 DROP COLUMN b", sql.ErrDropColumnReferencedInDefault)
	})
}

func TestDropColumnKeylessTables(t *testing.T, harness Harness) {
	require := require.New(t)

	harness.Setup(setup.MydbData, setup.TabletestData)
	e := mustNewEngine(t, harness)
	defer e.Close()
	ctx := NewContext(harness)
	db, err := e.Analyzer.Catalog.Database(ctx, "mydb")
	require.NoError(err)

	t.Run("drop last column", func(t *testing.T) {
		RunQuery(t, e, harness, "create table t0 (i bigint, s varchar(20))")

		TestQueryWithContext(t, ctx, e, harness, "ALTER TABLE t0 DROP COLUMN s", []sql.Row{{sql.NewOkResult(0)}}, nil, nil)

		tbl, ok, err := db.GetTableInsensitive(ctx, "t0")
		require.NoError(err)
		require.True(ok)
		assert.Equal(t, sql.Schema{
			{Name: "i", Type: sql.Int64, Source: "t0", Nullable: true},
		}, tbl.Schema())
	})

	t.Run("drop first column", func(t *testing.T) {
		TestQueryWithContext(t, ctx, e, harness, "CREATE TABLE t1 (a int, b varchar(10), c bigint)", []sql.Row{{sql.NewOkResult(0)}}, nil, nil)
		RunQuery(t, e, harness, "insert into t1 values (1, 'abc', 2), (4, 'def', 5)")
		TestQueryWithContext(t, ctx, e, harness, "ALTER TABLE t1 DROP COLUMN a", []sql.Row{{sql.NewOkResult(0)}}, nil, nil)

		tbl, ok, err := db.GetTableInsensitive(ctx, "t1")
		require.NoError(err)
		require.True(ok)
		assert.Equal(t, sql.Schema{
			{Name: "b", Type: sql.MustCreateStringWithDefaults(sqltypes.VarChar, 10), Source: "t1", Nullable: true},
			{Name: "c", Type: sql.Int64, Source: "t1", Nullable: true},
		}, tbl.Schema())

		TestQueryWithContext(t, ctx, e, harness, "select * from t1 order by b", []sql.Row{
			{"abc", 2},
			{"def", 5},
		}, nil, nil)
	})

	t.Run("drop middle column", func(t *testing.T) {
		TestQueryWithContext(t, ctx, e, harness, "CREATE TABLE t2 (a int, b varchar(10), c bigint)", []sql.Row{{sql.NewOkResult(0)}}, nil, nil)
		RunQuery(t, e, harness, "insert into t2 values (1, 'abc', 2), (4, 'def', 5)")
		TestQueryWithContext(t, ctx, e, harness, "ALTER TABLE t2 DROP COLUMN b", []sql.Row{{sql.NewOkResult(0)}}, nil, nil)

		tbl, ok, err := db.GetTableInsensitive(ctx, "t2")
		require.NoError(err)
		require.True(ok)
		assert.Equal(t, sql.Schema{
			{Name: "a", Type: sql.Int32, Source: "t2", Nullable: true},
			{Name: "c", Type: sql.Int64, Source: "t2", Nullable: true},
		}, tbl.Schema())

		TestQueryWithContext(t, ctx, e, harness, "select * from t2 order by c", []sql.Row{
			{1, 2},
			{4, 5},
		}, nil, nil)
	})

	t.Run("no database selected", func(t *testing.T) {
		ctx := NewContext(harness)
		ctx.SetCurrentDatabase("")

		beforeDropTbl, _, _ := db.GetTableInsensitive(NewContext(harness), "tabletest")

		TestQueryWithContext(t, ctx, e, harness, "ALTER TABLE mydb.tabletest DROP COLUMN s", []sql.Row{{sql.NewOkResult(0)}}, nil, nil)

		tbl, ok, err := db.GetTableInsensitive(NewContext(harness), "tabletest")
		require.NoError(err)
		require.True(ok)
		assert.NotEqual(t, beforeDropTbl, tbl.Schema())
		assert.Equal(t, sql.Schema{
			{Name: "i", Type: sql.Int32, Source: "tabletest", PrimaryKey: true},
		}, tbl.Schema())
	})

	t.Run("error cases", func(t *testing.T) {
		AssertErr(t, e, harness, "ALTER TABLE not_exist DROP COLUMN s", sql.ErrTableNotFound)
		AssertErr(t, e, harness, "ALTER TABLE t0 DROP COLUMN s", sql.ErrTableColumnNotFound)
	})
}

func TestCreateDatabase(t *testing.T, harness Harness) {
	harness.Setup()
	e := mustNewEngine(t, harness)
	defer e.Close()
	ctx := NewContext(harness)

	t.Run("CREATE DATABASE and create table", func(t *testing.T) {
		TestQueryWithContext(t, ctx, e, harness, "CREATE DATABASE testdb", []sql.Row{{sql.OkResult{RowsAffected: 1}}}, nil, nil)

		db, err := e.Analyzer.Catalog.Database(ctx, "testdb")
		require.NoError(t, err)

		TestQueryWithContext(t, ctx, e, harness, "USE testdb", []sql.Row(nil), nil, nil)

		require.Equal(t, ctx.GetCurrentDatabase(), "testdb")

		ctx = NewContext(harness)
		TestQueryWithContext(t, ctx, e, harness, "CREATE TABLE test (pk int primary key)", []sql.Row{{sql.NewOkResult(0)}}, nil, nil)

		db, err = e.Analyzer.Catalog.Database(ctx, "testdb")
		require.NoError(t, err)

		_, ok, err := db.GetTableInsensitive(ctx, "test")

		require.NoError(t, err)
		require.True(t, ok)
	})

	t.Run("CREATE DATABASE IF NOT EXISTS", func(t *testing.T) {
		TestQueryWithContext(t, ctx, e, harness, "CREATE DATABASE IF NOT EXISTS testdb2", []sql.Row{{sql.OkResult{RowsAffected: 1}}}, nil, nil)

		db, err := e.Analyzer.Catalog.Database(ctx, "testdb2")
		require.NoError(t, err)

		TestQueryWithContext(t, ctx, e, harness, "USE testdb2", []sql.Row(nil), nil, nil)

		require.Equal(t, ctx.GetCurrentDatabase(), "testdb2")

		ctx = NewContext(harness)
		TestQueryWithContext(t, ctx, e, harness, "CREATE TABLE test (pk int primary key)", []sql.Row{{sql.NewOkResult(0)}}, nil, nil)

		db, err = e.Analyzer.Catalog.Database(ctx, "testdb2")
		require.NoError(t, err)

		_, ok, err := db.GetTableInsensitive(ctx, "test")

		require.NoError(t, err)
		require.True(t, ok)
	})

	t.Run("CREATE SCHEMA", func(t *testing.T) {
		TestQueryWithContext(t, ctx, e, harness, "CREATE SCHEMA testdb3", []sql.Row{{sql.OkResult{RowsAffected: 1}}}, nil, nil)

		db, err := e.Analyzer.Catalog.Database(ctx, "testdb3")
		require.NoError(t, err)

		TestQueryWithContext(t, ctx, e, harness, "USE testdb3", []sql.Row(nil), nil, nil)

		require.Equal(t, ctx.GetCurrentDatabase(), "testdb3")

		ctx = NewContext(harness)
		TestQueryWithContext(t, ctx, e, harness, "CREATE TABLE test (pk int primary key)", []sql.Row{{sql.NewOkResult(0)}}, nil, nil)

		db, err = e.Analyzer.Catalog.Database(ctx, "testdb3")
		require.NoError(t, err)

		_, ok, err := db.GetTableInsensitive(ctx, "test")

		require.NoError(t, err)
		require.True(t, ok)
	})

	t.Run("CREATE DATABASE error handling", func(t *testing.T) {
		AssertWarningAndTestQuery(t, e, ctx, harness, "CREATE DATABASE newtestdb CHARACTER SET utf8mb4 ENCRYPTION='N'",
			[]sql.Row{{sql.OkResult{RowsAffected: 1, InsertID: 0, Info: nil}}}, nil, mysql.ERNotSupportedYet, 1,
			"", false)

		AssertWarningAndTestQuery(t, e, ctx, harness, "CREATE DATABASE newtest1db DEFAULT COLLATE binary ENCRYPTION='Y'",
			[]sql.Row{{sql.OkResult{RowsAffected: 1, InsertID: 0, Info: nil}}}, nil, mysql.ERNotSupportedYet, 1,
			"", false)

		AssertErr(t, e, harness, "CREATE DATABASE mydb", sql.ErrDatabaseExists)

		AssertWarningAndTestQuery(t, e, nil, harness, "CREATE DATABASE IF NOT EXISTS mydb",
			[]sql.Row{{sql.OkResult{RowsAffected: 1}}}, nil, mysql.ERDbCreateExists,
			-1, "", false)
	})
}

func TestPkOrdinalsDDL(t *testing.T, harness Harness) {
	harness.Setup(setup.OrdinalSetup...)
	for _, tt := range queries.OrdinalDDLQueries {
		TestQuery(t, harness, tt.Query, tt.Expected, tt.ExpectedColumns, nil)
	}

	for _, tt := range queries.OrdinalDDLWriteQueries {
		RunWriteQueryTest(t, harness, tt)
	}
}

func TestPkOrdinalsDML(t *testing.T, harness Harness) {
	dml := []struct {
		create string
		insert string
		mutate string
		sel    string
		exp    []sql.Row
	}{
		{
			create: "CREATE TABLE a (x int, y int, z int, w int, primary key (z,x))",
			insert: "INSERT INTO a values (0,0,0,0), (1,1,1,1), (2,2,2,2)",
			mutate: "DELETE FROM a WHERE x = 0",
			sel:    "select * from a",
			exp:    []sql.Row{{1, 1, 1, 1}, {2, 2, 2, 2}},
		},
		{
			create: "CREATE TABLE a (x int, y int, z int, w int, primary key (z,x,w))",
			insert: "INSERT INTO a values (0,0,0,0), (1,1,1,1), (2,2,2,2)",
			mutate: "DELETE FROM a WHERE x = 0 and z = 0",
			sel:    "select * from a",
			exp:    []sql.Row{{1, 1, 1, 1}, {2, 2, 2, 2}},
		},
		{
			create: "CREATE TABLE a (x int, y int, z int, w int, primary key (z,x))",
			insert: "INSERT INTO a values (0,NULL,0,0), (1,NULL,1,1), (2,2,2,2)",
			mutate: "DELETE FROM a WHERE y = 2",
			sel:    "select * from a",
			exp:    []sql.Row{{0, nil, 0, 0}, {1, nil, 1, 1}},
		},
		{
			create: "CREATE TABLE a (x int, y int, z int, w int, primary key (z,x))",
			insert: "INSERT INTO a values (0,NULL,0,0), (1,NULL,1,1), (2,2,2,2)",
			mutate: "DELETE FROM a WHERE y in (2)",
			sel:    "select * from a",
			exp:    []sql.Row{{0, nil, 0, 0}, {1, nil, 1, 1}},
		},
		{
			create: "CREATE TABLE a (x int, y int, z int, w int, primary key (z,x))",
			insert: "INSERT INTO a values (0,NULL,0,0), (1,NULL,1,1), (2,2,2,2)",
			mutate: "DELETE FROM a WHERE y not in (NULL)",
			sel:    "select * from a",
			exp:    []sql.Row{{0, nil, 0, 0}, {1, nil, 1, 1}, {2, 2, 2, 2}},
		},
		{
			create: "CREATE TABLE a (x int, y int, z int, w int, primary key (z,x))",
			insert: "INSERT INTO a values (0,NULL,0,0), (1,NULL,1,1), (2,2,2,2)",
			mutate: "DELETE FROM a WHERE y IS NOT NULL",
			sel:    "select * from a",
			exp:    []sql.Row{{0, nil, 0, 0}, {1, nil, 1, 1}},
		},
		{
			create: "CREATE TABLE a (x int, y int, z int, w int, primary key (z,x))",
			insert: "INSERT INTO a values (0,NULL,0,0), (1,NULL,1,1), (2,2,2,2)",
			mutate: "DELETE FROM a WHERE y IS NULL",
			sel:    "select * from a",
			exp:    []sql.Row{{2, 2, 2, 2}},
		},
		{
			create: "CREATE TABLE a (x int, y int, z int, w int, primary key (z,x))",
			insert: "INSERT INTO a values (0,NULL,0,0), (1,NULL,1,1), (2,2,2,2)",
			mutate: "DELETE FROM a WHERE y = NULL",
			sel:    "select * from a",
			exp:    []sql.Row{{0, nil, 0, 0}, {1, nil, 1, 1}, {2, 2, 2, 2}},
		},
		{
			create: "CREATE TABLE a (x int, y int, z int, w int, primary key (z,x))",
			insert: "INSERT INTO a values (0,NULL,0,0), (1,NULL,1,1), (2,2,2,2)",
			mutate: "DELETE FROM a WHERE y = NULL or y in (2,4)",
			sel:    "select * from a",
			exp:    []sql.Row{{0, nil, 0, 0}, {1, nil, 1, 1}},
		},
		{
			create: "CREATE TABLE a (x int, y int, z int, w int, primary key (z,x))",
			insert: "INSERT INTO a values (0,NULL,0,0), (1,NULL,1,1), (2,2,2,2)",
			mutate: "DELETE FROM a WHERE y IS NULL or y in (2,4)",
			sel:    "select * from a",
			exp:    []sql.Row{},
		},
		{
			create: "CREATE TABLE a (x int, y int, z int, w int, primary key (z,x))",
			insert: "INSERT INTO a values (0,NULL,0,0), (1,NULL,1,1), (2,2,2,2)",
			mutate: "DELETE FROM a WHERE y IS NULL AND z != 0",
			sel:    "select * from a",
			exp:    []sql.Row{{0, nil, 0, 0}, {2, 2, 2, 2}},
		},
		{
			create: "CREATE TABLE a (x int, y int, z int, w int, primary key (z,x))",
			insert: "INSERT INTO a values (0,NULL,0,0), (1,NULL,1,1), (2,2,2,2)",
			mutate: "DELETE FROM a WHERE y != NULL",
			sel:    "select * from a",
			exp:    []sql.Row{{0, nil, 0, 0}, {1, nil, 1, 1}, {2, 2, 2, 2}},
		},
		{
			create: "CREATE TABLE a (x int, y int, z int, w int, primary key (z,x,w))",
			insert: "INSERT INTO a values (0,NULL,0,0), (1,NULL,1,1), (2,2,2,2)",
			mutate: "DELETE FROM a WHERE x in (0,2) and z in (0,4)",
			sel:    "select * from a",
			exp:    []sql.Row{{1, nil, 1, 1}, {2, 2, 2, 2}},
		},
		{
			create: "CREATE TABLE a (x int, y int, z int, w int, primary key (z,x))",
			insert: "INSERT INTO a values (0,NULL,0,0), (1,NULL,1,1), (2,2,2,2)",
			mutate: "DELETE FROM a WHERE y in (2,-1)",
			sel:    "select * from a",
			exp:    []sql.Row{{0, nil, 0, 0}, {1, nil, 1, 1}},
		},
		{
			create: "CREATE TABLE a (x int, y int, z int, w int, primary key (z,x))",
			insert: "INSERT INTO a values (0,NULL,0,0), (1,NULL,1,1), (2,2,2,2)",
			mutate: "DELETE FROM a WHERE y < 3",
			sel:    "select * from a",
			exp:    []sql.Row{{0, nil, 0, 0}, {1, nil, 1, 1}},
		},
		{
			create: "CREATE TABLE a (x int, y int, z int, w int, primary key (z,x))",
			insert: "INSERT INTO a values (0,NULL,0,0), (1,NULL,1,1), (2,2,2,2)",
			mutate: "DELETE FROM a WHERE y > 0 and z = 2",
			sel:    "select * from a",
			exp:    []sql.Row{{0, nil, 0, 0}, {1, nil, 1, 1}},
		},
		{
			create: "CREATE TABLE a (x int, y int, z int, w int, primary key (z,x))",
			insert: "INSERT INTO a values (0,NULL,0,0), (1,NULL,1,1), (2,2,2,2)",
			mutate: "DELETE FROM a WHERE y = 2",
			sel:    "select y from a",
			exp:    []sql.Row{{nil}, {nil}},
		},
		{
			create: "CREATE TABLE a (x int, y int, z int, w int, index idx1 (y))",
			insert: "INSERT INTO a values (0,0,0,0), (1,1,1,1), (2,2,2,2)",
			mutate: "",
			sel:    "select * from a where y = 3",
			exp:    []sql.Row{},
		},
	}

	harness.Setup(setup.MydbData, setup.MytableData)
	e := mustNewEngine(t, harness)
	defer e.Close()
	ctx := NewContext(harness)
	RunQuery(t, e, harness, "create table b (y char(6) primary key)")
	RunQuery(t, e, harness, "insert into b values ('aaaaaa'),('bbbbbb'),('cccccc')")
	for _, tt := range dml {
		t.Run(fmt.Sprintf("%s", tt.mutate), func(t *testing.T) {
			defer RunQuery(t, e, harness, "DROP TABLE IF EXISTS a")
			if tt.create != "" {
				RunQuery(t, e, harness, tt.create)
			}
			if tt.insert != "" {
				RunQuery(t, e, harness, tt.insert)
			}
			if tt.mutate != "" {
				RunQuery(t, e, harness, tt.mutate)
			}
			TestQueryWithContext(t, ctx, e, harness, tt.sel, tt.exp, nil, nil)
		})
	}
}

func TestDropDatabase(t *testing.T, harness Harness) {
	harness.Setup(setup.MydbData)
	e := mustNewEngine(t, harness)
	defer e.Close()
	ctx := NewContext(harness)
	t.Run("DROP DATABASE correctly works", func(t *testing.T) {
		TestQueryWithContext(t, ctx, e, harness, "DROP DATABASE mydb", []sql.Row{{sql.OkResult{RowsAffected: 1}}}, nil, nil)

		_, err := e.Analyzer.Catalog.Database(NewContext(harness), "mydb")
		require.Error(t, err)

		// TODO: Deal with handling this error.
		//AssertErr(t, e, harness, "SHOW TABLES", sql.ErrNoDatabaseSelected)
	})

	t.Run("DROP DATABASE works on newly created databases.", func(t *testing.T) {
		e := mustNewEngine(t, harness)
		defer e.Close()
		TestQueryWithContext(t, ctx, e, harness, "CREATE DATABASE testdb", []sql.Row{{sql.OkResult{RowsAffected: 1}}}, nil, nil)

		_, err := e.Analyzer.Catalog.Database(NewContext(harness), "testdb")
		require.NoError(t, err)

		TestQueryWithContext(t, ctx, e, harness, "DROP DATABASE testdb", []sql.Row{{sql.OkResult{RowsAffected: 1}}}, nil, nil)
		AssertErr(t, e, harness, "USE testdb", sql.ErrDatabaseNotFound)
	})

	t.Run("DROP DATABASE works on current database and sets current database to empty.", func(t *testing.T) {
		e := mustNewEngine(t, harness)
		defer e.Close()
		TestQueryWithContext(t, ctx, e, harness, "CREATE DATABASE testdb", []sql.Row{{sql.OkResult{RowsAffected: 1}}}, nil, nil)
		RunQueryWithContext(t, e, harness, ctx, "USE TESTdb")

		_, err := e.Analyzer.Catalog.Database(NewContext(harness), "testdb")
		require.NoError(t, err)

		TestQueryWithContext(t, ctx, e, harness, "DROP DATABASE TESTDB", []sql.Row{{sql.OkResult{RowsAffected: 1}}}, nil, nil)
		TestQueryWithContext(t, ctx, e, harness, "SELECT DATABASE()", []sql.Row{{nil}}, nil, nil)
		AssertErr(t, e, harness, "USE testdb", sql.ErrDatabaseNotFound)
	})

	t.Run("DROP SCHEMA works on newly created databases.", func(t *testing.T) {
		e := mustNewEngine(t, harness)
		defer e.Close()
		TestQueryWithContext(t, ctx, e, harness, "CREATE SCHEMA testdb", []sql.Row{{sql.OkResult{RowsAffected: 1}}}, nil, nil)

		_, err := e.Analyzer.Catalog.Database(NewContext(harness), "testdb")
		require.NoError(t, err)

		TestQueryWithContext(t, ctx, e, harness, "DROP SCHEMA testdb", []sql.Row{{sql.OkResult{RowsAffected: 1}}}, nil, nil)

		AssertErr(t, e, harness, "USE testdb", sql.ErrDatabaseNotFound)
	})

	t.Run("DROP DATABASE IF EXISTS correctly works.", func(t *testing.T) {
		e := mustNewEngine(t, harness)
		defer e.Close()

		// The test setup sets a database name, which interferes with DROP DATABASE tests
		ctx := NewContext(harness)
		TestQueryWithContext(t, ctx, e, harness, "DROP DATABASE mydb", []sql.Row{{sql.OkResult{RowsAffected: 1}}}, nil, nil)
		AssertWarningAndTestQuery(t, e, ctx, harness, "DROP DATABASE IF EXISTS mydb",
			[]sql.Row{{sql.OkResult{RowsAffected: 0}}}, nil, mysql.ERDbDropExists,
			-1, "", false)

		TestQueryWithContext(t, ctx, e, harness, "CREATE DATABASE testdb", []sql.Row{{sql.OkResult{RowsAffected: 1}}}, nil, nil)

		_, err := e.Analyzer.Catalog.Database(ctx, "testdb")
		require.NoError(t, err)

		TestQueryWithContext(t, ctx, e, harness, "DROP DATABASE IF EXISTS testdb", []sql.Row{{sql.OkResult{RowsAffected: 1}}}, nil, nil)

		sch, iter, err := e.Query(ctx, "USE testdb")
		if err == nil {
			_, err = sql.RowIterToRows(ctx, sch, iter)
		}
		require.Error(t, err)
		require.True(t, sql.ErrDatabaseNotFound.Is(err), "Expected error of type %s but got %s", sql.ErrDatabaseNotFound, err)

		AssertWarningAndTestQuery(t, e, ctx, harness, "DROP DATABASE IF EXISTS testdb",
			[]sql.Row{{sql.OkResult{RowsAffected: 0}}}, nil, mysql.ERDbDropExists,
			-1, "", false)
	})
}

func TestCreateForeignKeys(t *testing.T, harness Harness) {
	require := require.New(t)

	harness.Setup(setup.MydbData, setup.MytableData)
	e := mustNewEngine(t, harness)
	defer e.Close()
	ctx := NewContext(harness)
	TestQueryWithContext(t, ctx, e, harness, "CREATE TABLE parent(a INTEGER PRIMARY KEY, b INTEGER)", []sql.Row{{sql.NewOkResult(0)}}, nil, nil)
	TestQueryWithContext(t, ctx, e, harness, "ALTER TABLE parent ADD INDEX pb (b)", []sql.Row{{sql.NewOkResult(0)}}, nil, nil)
	TestQueryWithContext(t, ctx, e, harness, "CREATE TABLE child(c INTEGER PRIMARY KEY, d INTEGER, "+
		"CONSTRAINT fk1 FOREIGN KEY (D) REFERENCES parent(B) ON DELETE CASCADE"+
		")", []sql.Row{{sql.NewOkResult(0)}}, nil, nil)
	TestQueryWithContext(t, ctx, e, harness, "ALTER TABLE child ADD CONSTRAINT fk4 FOREIGN KEY (D) REFERENCES child(C)", []sql.Row{{sql.NewOkResult(0)}}, nil, nil)

	db, err := e.Analyzer.Catalog.Database(ctx, "mydb")
	require.NoError(err)

	child, ok, err := db.GetTableInsensitive(ctx, "child")
	require.NoError(err)
	require.True(ok)

	fkt, ok := child.(sql.ForeignKeyTable)
	require.True(ok)

	fks, err := fkt.GetDeclaredForeignKeys(NewContext(harness))
	require.NoError(err)

	expected := []sql.ForeignKeyConstraint{
		{
			Name:           "fk1",
			Database:       "mydb",
			Table:          "child",
			Columns:        []string{"d"},
			ParentDatabase: "mydb",
			ParentTable:    "parent",
			ParentColumns:  []string{"b"},
			OnUpdate:       sql.ForeignKeyReferentialAction_DefaultAction,
			OnDelete:       sql.ForeignKeyReferentialAction_Cascade,
			IsResolved:     true,
		},
		{
			Name:           "fk4",
			Database:       "mydb",
			Table:          "child",
			Columns:        []string{"d"},
			ParentDatabase: "mydb",
			ParentTable:    "child",
			ParentColumns:  []string{"c"},
			OnUpdate:       sql.ForeignKeyReferentialAction_DefaultAction,
			OnDelete:       sql.ForeignKeyReferentialAction_DefaultAction,
			IsResolved:     true,
		},
	}
	assert.Equal(t, expected, fks)

	TestQueryWithContext(t, ctx, e, harness, "CREATE TABLE child2(e INTEGER PRIMARY KEY, f INTEGER)", []sql.Row{{sql.NewOkResult(0)}}, nil, nil)
	TestQueryWithContext(t, ctx, e, harness, "ALTER TABLE child2 ADD CONSTRAINT fk2 FOREIGN KEY (f) REFERENCES parent(b) ON DELETE RESTRICT", []sql.Row{{sql.NewOkResult(0)}}, nil, nil)
	TestQueryWithContext(t, ctx, e, harness, "ALTER TABLE child2 ADD CONSTRAINT fk3 FOREIGN KEY (f) REFERENCES child(d) ON UPDATE SET NULL", []sql.Row{{sql.NewOkResult(0)}}, nil, nil)

	child, ok, err = db.GetTableInsensitive(ctx, "child2")
	require.NoError(err)
	require.True(ok)

	fkt, ok = child.(sql.ForeignKeyTable)
	require.True(ok)

	fks, err = fkt.GetDeclaredForeignKeys(NewContext(harness))
	require.NoError(err)

	expected = []sql.ForeignKeyConstraint{
		{
			Name:           "fk2",
			Database:       "mydb",
			Table:          "child2",
			Columns:        []string{"f"},
			ParentDatabase: "mydb",
			ParentTable:    "parent",
			ParentColumns:  []string{"b"},
			OnUpdate:       sql.ForeignKeyReferentialAction_DefaultAction,
			OnDelete:       sql.ForeignKeyReferentialAction_Restrict,
			IsResolved:     true,
		},
		{
			Name:           "fk3",
			Database:       "mydb",
			Table:          "child2",
			Columns:        []string{"f"},
			ParentDatabase: "mydb",
			ParentTable:    "child",
			ParentColumns:  []string{"d"},
			OnUpdate:       sql.ForeignKeyReferentialAction_SetNull,
			OnDelete:       sql.ForeignKeyReferentialAction_DefaultAction,
			IsResolved:     true,
		},
	}
	assert.Equal(t, expected, fks)

	// Some faulty create statements
	_, _, err = e.Query(NewContext(harness), "ALTER TABLE child2 ADD CONSTRAINT fk3 FOREIGN KEY (f) REFERENCES dne(d) ON UPDATE SET NULL")
	require.Error(err)

	_, _, err = e.Query(NewContext(harness), "ALTER TABLE child2 ADD CONSTRAINT fk4 FOREIGN KEY (f) REFERENCES dne(d) ON UPDATE SET NULL")
	require.Error(err)
	assert.True(t, sql.ErrTableNotFound.Is(err))

	_, _, err = e.Query(NewContext(harness), "ALTER TABLE dne ADD CONSTRAINT fk4 FOREIGN KEY (f) REFERENCES child(d) ON UPDATE SET NULL")
	require.Error(err)
	assert.True(t, sql.ErrTableNotFound.Is(err))

	_, _, err = e.Query(NewContext(harness), "ALTER TABLE child2 ADD CONSTRAINT fk5 FOREIGN KEY (f) REFERENCES child(dne) ON UPDATE SET NULL")
	require.Error(err)
	assert.True(t, sql.ErrTableColumnNotFound.Is(err))

	t.Run("Add a column then immediately add a foreign key", func(t *testing.T) {
		RunQuery(t, e, harness, "CREATE TABLE parent3 (pk BIGINT PRIMARY KEY, v1 BIGINT, INDEX (v1))")
		RunQuery(t, e, harness, "CREATE TABLE child3 (pk BIGINT PRIMARY KEY);")
		TestQueryWithContext(t, ctx, e, harness, "ALTER TABLE child3 ADD COLUMN v1 BIGINT NULL, ADD CONSTRAINT fk_child3 FOREIGN KEY (v1) REFERENCES parent3(v1);", []sql.Row{{sql.NewOkResult(0)}}, nil, nil)
	})

	TestScript(t, harness, queries.ScriptTest{
		Name: "Do not validate foreign keys if FOREIGN_KEY_CHECKS is set to zero",
		Assertions: []queries.ScriptTestAssertion{
			{
				Query:    "SET FOREIGN_KEY_CHECKS=0;",
				Expected: []sql.Row{{}},
			},
			{
				Query:    "CREATE TABLE child4 (pk BIGINT PRIMARY KEY, CONSTRAINT fk_child4 FOREIGN KEY (pk) REFERENCES delayed_parent4 (pk))",
				Expected: []sql.Row{{sql.NewOkResult(0)}},
			},
			{
				Query:    "CREATE TABLE delayed_parent4 (pk BIGINT PRIMARY KEY)",
				Expected: []sql.Row{{sql.NewOkResult(0)}},
			},
		},
	})
}

func TestDropForeignKeys(t *testing.T, harness Harness) {
	require := require.New(t)

	harness.Setup(setup.MydbData, setup.MytableData)
	e := mustNewEngine(t, harness)
	defer e.Close()
	ctx := NewContext(harness)

	TestQueryWithContext(t, ctx, e, harness, "CREATE TABLE parent(a INTEGER PRIMARY KEY, b INTEGER)", []sql.Row{{sql.NewOkResult(0)}}, nil, nil)
	TestQueryWithContext(t, ctx, e, harness, "ALTER TABLE parent ADD INDEX pb (b)", []sql.Row{{sql.NewOkResult(0)}}, nil, nil)
	TestQueryWithContext(t, ctx, e, harness, "CREATE TABLE child(c INTEGER PRIMARY KEY, d INTEGER, "+
		"CONSTRAINT fk1 FOREIGN KEY (d) REFERENCES parent(b) ON DELETE CASCADE"+
		")", []sql.Row{{sql.NewOkResult(0)}}, nil, nil)

	TestQueryWithContext(t, ctx, e, harness, "CREATE TABLE child2(e INTEGER PRIMARY KEY, f INTEGER)", []sql.Row{{sql.NewOkResult(0)}}, nil, nil)
	TestQueryWithContext(t, ctx, e, harness, "ALTER TABLE child2 ADD CONSTRAINT fk2 FOREIGN KEY (f) REFERENCES parent(b) ON DELETE RESTRICT, "+
		"ADD CONSTRAINT fk3 FOREIGN KEY (f) REFERENCES child(d) ON UPDATE SET NULL", []sql.Row{{sql.NewOkResult(0)}}, nil, nil)
	TestQueryWithContext(t, ctx, e, harness, "ALTER TABLE child2 DROP CONSTRAINT fk2", []sql.Row{{sql.NewOkResult(0)}}, nil, nil)

	db, err := e.Analyzer.Catalog.Database(NewContext(harness), "mydb")
	require.NoError(err)

	child, ok, err := db.GetTableInsensitive(NewContext(harness), "child2")
	require.NoError(err)
	require.True(ok)

	fkt, ok := child.(sql.ForeignKeyTable)
	require.True(ok)

	fks, err := fkt.GetDeclaredForeignKeys(NewContext(harness))
	require.NoError(err)

	expected := []sql.ForeignKeyConstraint{
		{
			Name:           "fk3",
			Database:       "mydb",
			Table:          "child2",
			Columns:        []string{"f"},
			ParentDatabase: "mydb",
			ParentTable:    "child",
			ParentColumns:  []string{"d"},
			OnUpdate:       sql.ForeignKeyReferentialAction_SetNull,
			OnDelete:       sql.ForeignKeyReferentialAction_DefaultAction,
			IsResolved:     true,
		},
	}
	assert.Equal(t, expected, fks)

	TestQueryWithContext(t, ctx, e, harness, "ALTER TABLE child2 DROP FOREIGN KEY fk3", []sql.Row{{sql.NewOkResult(0)}}, nil, nil)

	child, ok, err = db.GetTableInsensitive(NewContext(harness), "child2")
	require.NoError(err)
	require.True(ok)

	fkt, ok = child.(sql.ForeignKeyTable)
	require.True(ok)

	fks, err = fkt.GetDeclaredForeignKeys(NewContext(harness))
	require.NoError(err)
	assert.Len(t, fks, 0)

	// Some error queries
	AssertErr(t, e, harness, "ALTER TABLE child3 DROP CONSTRAINT dne", sql.ErrTableNotFound)
	AssertErr(t, e, harness, "ALTER TABLE child2 DROP CONSTRAINT fk3", sql.ErrUnknownConstraint)
	AssertErr(t, e, harness, "ALTER TABLE child2 DROP FOREIGN KEY fk3", sql.ErrForeignKeyNotFound)
}

func TestForeignKeys(t *testing.T, harness Harness) {
	harness.Setup(setup.MydbData, setup.Parent_childData)
	for _, script := range queries.ForeignKeyTests {
		TestScript(t, harness, script)
	}
}

// todo(max): rewrite this using info schema and []QueryTest
func TestCreateCheckConstraints(t *testing.T, harness Harness) {
	require := require.New(t)

	harness.Setup(setup.ChecksSetup...)
	e := mustNewEngine(t, harness)
	defer e.Close()
	ctx := NewContext(harness)

	db, err := e.Analyzer.Catalog.Database(NewContext(harness), "mydb")
	require.NoError(err)

	table, ok, err := db.GetTableInsensitive(ctx, "checks")
	require.NoError(err)
	require.True(ok)

	cht, ok := table.(sql.CheckTable)
	require.True(ok)

	checks, err := cht.GetChecks(NewContext(harness))
	require.NoError(err)

	expected := []sql.CheckDefinition{
		{
			Name:            "chk1",
			CheckExpression: "(b > 0)",
			Enforced:        true,
		},
		{
			Name:            "chk2",
			CheckExpression: "(b > 0)",
			Enforced:        false,
		},
		{
			Name:            "chk3",
			CheckExpression: "(b > 1)",
			Enforced:        true,
		},
		{
			Name:            "chk4",
			CheckExpression: "(upper(c) = c)",
			Enforced:        true,
		},
	}
	assert.Equal(t, expected, checks)

	// Unnamed constraint
	RunQuery(t, e, harness, "ALTER TABLE checks ADD CONSTRAINT CHECK (b > 100)")

	table, ok, err = db.GetTableInsensitive(NewContext(harness), "checks")
	require.NoError(err)
	require.True(ok)

	cht, ok = table.(sql.CheckTable)
	require.True(ok)

	checks, err = cht.GetChecks(NewContext(harness))
	require.NoError(err)

	foundChk4 := false
	for _, check := range checks {
		if check.CheckExpression == "(b > 100)" {
			assert.True(t, len(check.Name) > 0, "empty check name")
			foundChk4 = true
			break
		}
	}
	assert.True(t, foundChk4, "check b > 100 not found")

	// Check statements in CREATE TABLE statements
	// TODO: <> gets parsed / serialized as NOT(=), needs to be fixed for full round trip compatibility
	RunQuery(t, e, harness, `
CREATE TABLE T2
(
  CHECK (c1 = c2),
  c1 INT CHECK (c1 > 10),
  c2 INT CONSTRAINT c2_positive CHECK (c2 > 0),
  c3 INT CHECK (c3 < 100),
  CONSTRAINT c1_nonzero CHECK (c1 = 0),
  CHECK (C1 > C3)
);`)

	table, ok, err = db.GetTableInsensitive(NewContext(harness), "t2")
	require.NoError(err)
	require.True(ok)

	cht, ok = table.(sql.CheckTable)
	require.True(ok)

	checks, err = cht.GetChecks(NewContext(harness))
	require.NoError(err)

	expectedCheckConds := []string{
		"(c1 = c2)",
		"(c1 > 10)",
		"(c2 > 0)",
		"(c3 < 100)",
		"(c1 = 0)",
		"(c1 > c3)",
	}

	var checkConds []string
	for _, check := range checks {
		checkConds = append(checkConds, check.CheckExpression)
	}

	assert.Equal(t, expectedCheckConds, checkConds)

	// Some faulty create statements
	AssertErr(t, e, harness, "ALTER TABLE t3 ADD CONSTRAINT chk2 CHECK (c > 0)", sql.ErrTableNotFound)
	AssertErr(t, e, harness, "ALTER TABLE checks ADD CONSTRAINT chk3 CHECK (d > 0)", sql.ErrColumnNotFound)

	AssertErr(t, e, harness, `
CREATE TABLE t4
(
  CHECK (c1 = c2),
  c1 INT CHECK (c1 > 10),
  c2 INT CONSTRAINT c2_positive CHECK (c2 > 0),
  CHECK (c1 > c3)
);`, sql.ErrTableColumnNotFound)

	// Test any scripts relevant to CheckConstraints. We do this separately from the rest of the scripts
	// as certain integrators might not implement check constraints.
	for _, script := range queries.CreateCheckConstraintsScripts {
		TestScript(t, harness, script)
	}
}

// todo(max): rewrite into []ScriptTest
func TestChecksOnInsert(t *testing.T, harness Harness) {
	harness.Setup(setup.MydbData)
	e := mustNewEngine(t, harness)
	defer e.Close()
	ctx := NewContext(harness)

	RunQuery(t, e, harness, "CREATE TABLE t1 (a INTEGER PRIMARY KEY, b INTEGER, c varchar(20))")
	RunQuery(t, e, harness, "ALTER TABLE t1 ADD CONSTRAINT chk1 CHECK (b > 10) NOT ENFORCED")
	RunQuery(t, e, harness, "ALTER TABLE t1 ADD CONSTRAINT chk2 CHECK (b > 0)")
	RunQuery(t, e, harness, "ALTER TABLE t1 ADD CONSTRAINT chk3 CHECK ((a + b) / 2 >= 1) ENFORCED")

	// TODO: checks get serialized as strings, which means that the String() method of functions is load-bearing.
	//  We do not have tests for all of them. Write some.
	RunQuery(t, e, harness, "ALTER TABLE t1 ADD CONSTRAINT chk4 CHECK (upper(c) = c) ENFORCED")
	RunQuery(t, e, harness, "ALTER TABLE t1 ADD CONSTRAINT chk5 CHECK (trim(c) = c) ENFORCED")
	RunQuery(t, e, harness, "ALTER TABLE t1 ADD CONSTRAINT chk6 CHECK (trim(leading ' ' from c) = c) ENFORCED")

	RunQuery(t, e, harness, "INSERT INTO t1 VALUES (1,1,'ABC')")

	TestQueryWithContext(t, ctx, e, harness, `SELECT * FROM t1`, []sql.Row{
		{1, 1, "ABC"},
	}, nil, nil)
	AssertErr(t, e, harness, "INSERT INTO t1 (a,b) VALUES (0,0)", sql.ErrCheckConstraintViolated)
	AssertErr(t, e, harness, "INSERT INTO t1 (a,b) VALUES (0,1)", sql.ErrCheckConstraintViolated)
	AssertErr(t, e, harness, "INSERT INTO t1 (a,b,c) VALUES (2,2,'abc')", sql.ErrCheckConstraintViolated)
	AssertErr(t, e, harness, "INSERT INTO t1 (a,b,c) VALUES (2,2,'ABC ')", sql.ErrCheckConstraintViolated)
	AssertErr(t, e, harness, "INSERT INTO t1 (a,b,c) VALUES (2,2,' ABC')", sql.ErrCheckConstraintViolated)

	RunQuery(t, e, harness, "INSERT INTO t1 VALUES (2,2,'ABC')")
	RunQuery(t, e, harness, "INSERT INTO t1 (a,b) VALUES (4,NULL)")

	TestQueryWithContext(t, ctx, e, harness, `SELECT * FROM t1`, []sql.Row{
		{1, 1, "ABC"},
		{2, 2, "ABC"},
		{4, nil, nil},
	}, nil, nil)

	RunQuery(t, e, harness, "CREATE TABLE t2 (a INTEGER PRIMARY KEY, b INTEGER)")
	RunQuery(t, e, harness, "INSERT INTO t2 VALUES (2,2),(3,3)")
	RunQuery(t, e, harness, "DELETE FROM t1")

	AssertErr(t, e, harness, "INSERT INTO t1 (a,b) select a - 2, b - 1 from t2", sql.ErrCheckConstraintViolated)
	RunQuery(t, e, harness, "INSERT INTO t1 (a,b) select a, b from t2")

	// Check that INSERT IGNORE correctly drops errors with check constraints and does not update the actual table.
	RunQuery(t, e, harness, "INSERT IGNORE INTO t1 VALUES (5,2, 'abc')")
	TestQueryWithContext(t, ctx, e, harness, `SELECT count(*) FROM t1 where a = 5`, []sql.Row{{0}}, nil, nil)

	// One value is correctly accepted and the other value is not accepted due to a check constraint violation.
	// The accepted value is correctly added to the table.
	RunQuery(t, e, harness, "INSERT IGNORE INTO t1 VALUES (4,4, null), (5,2, 'abc')")
	TestQueryWithContext(t, ctx, e, harness, `SELECT count(*) FROM t1 where a = 5`, []sql.Row{{0}}, nil, nil)
	TestQueryWithContext(t, ctx, e, harness, `SELECT count(*) FROM t1 where a = 4`, []sql.Row{{1}}, nil, nil)
}

func TestChecksOnUpdate(t *testing.T, harness Harness) {
	harness.Setup(setup.MydbData)
	for _, script := range queries.ChecksOnUpdateScriptTests {
		TestScript(t, harness, script)
	}
}

func TestDisallowedCheckConstraints(t *testing.T, harness Harness) {
	harness.Setup(setup.MydbData)
	e := mustNewEngine(t, harness)
	defer e.Close()

	RunQuery(t, e, harness, "CREATE TABLE t1 (a INTEGER PRIMARY KEY, b INTEGER)")

	// non-deterministic functions
	AssertErr(t, e, harness, "ALTER TABLE t1 ADD CONSTRAINT chk2 CHECK (current_user = \"root@\")", sql.ErrInvalidConstraintFunctionNotSupported)
	AssertErr(t, e, harness, "ALTER TABLE t1 ADD CONSTRAINT chk2 CHECK (user() = \"root@\")", sql.ErrInvalidConstraintFunctionNotSupported)
	AssertErr(t, e, harness, "ALTER TABLE t1 ADD CONSTRAINT chk2 CHECK (now() > '2021')", sql.ErrInvalidConstraintFunctionNotSupported)
	AssertErr(t, e, harness, "ALTER TABLE t1 ADD CONSTRAINT chk2 CHECK (current_date() > '2021')", sql.ErrInvalidConstraintFunctionNotSupported)
	AssertErr(t, e, harness, "ALTER TABLE t1 ADD CONSTRAINT chk2 CHECK (uuid() > 'a')", sql.ErrInvalidConstraintFunctionNotSupported)
	AssertErr(t, e, harness, "ALTER TABLE t1 ADD CONSTRAINT chk2 CHECK (database() = 'foo')", sql.ErrInvalidConstraintFunctionNotSupported)
	AssertErr(t, e, harness, "ALTER TABLE t1 ADD CONSTRAINT chk2 CHECK (schema() = 'foo')", sql.ErrInvalidConstraintFunctionNotSupported)
	AssertErr(t, e, harness, "ALTER TABLE t1 ADD CONSTRAINT chk2 CHECK (version() = 'foo')", sql.ErrInvalidConstraintFunctionNotSupported)
	AssertErr(t, e, harness, "ALTER TABLE t1 ADD CONSTRAINT chk2 CHECK (last_insert_id() = 0)", sql.ErrInvalidConstraintFunctionNotSupported)
	AssertErr(t, e, harness, "ALTER TABLE t1 ADD CONSTRAINT chk2 CHECK (rand() < .8)", sql.ErrInvalidConstraintFunctionNotSupported)
	AssertErr(t, e, harness, "ALTER TABLE t1 ADD CONSTRAINT chk2 CHECK (row_count() = 0)", sql.ErrInvalidConstraintFunctionNotSupported)
	AssertErr(t, e, harness, "ALTER TABLE t1 ADD CONSTRAINT chk2 CHECK (found_rows() = 0)", sql.ErrInvalidConstraintFunctionNotSupported)
	AssertErr(t, e, harness, "ALTER TABLE t1 ADD CONSTRAINT chk2 CHECK (curdate() > '2021')", sql.ErrInvalidConstraintFunctionNotSupported)
	AssertErr(t, e, harness, "ALTER TABLE t1 ADD CONSTRAINT chk2 CHECK (curtime() > '2021')", sql.ErrInvalidConstraintFunctionNotSupported)
	AssertErr(t, e, harness, "ALTER TABLE t1 ADD CONSTRAINT chk2 CHECK (current_timestamp() > '2021')", sql.ErrInvalidConstraintFunctionNotSupported)
	AssertErr(t, e, harness, "ALTER TABLE t1 ADD CONSTRAINT chk2 CHECK (connection_id() = 2)", sql.ErrInvalidConstraintFunctionNotSupported)

	// locks
	AssertErr(t, e, harness, "ALTER TABLE t1 ADD CONSTRAINT chk2 CHECK (get_lock('abc', 0) is null)", sql.ErrInvalidConstraintFunctionNotSupported)
	AssertErr(t, e, harness, "ALTER TABLE t1 ADD CONSTRAINT chk2 CHECK (release_all_locks() is null)", sql.ErrInvalidConstraintFunctionNotSupported)
	AssertErr(t, e, harness, "ALTER TABLE t1 ADD CONSTRAINT chk2 CHECK (release_lock('abc') is null)", sql.ErrInvalidConstraintFunctionNotSupported)
	AssertErr(t, e, harness, "ALTER TABLE t1 ADD CONSTRAINT chk2 CHECK (is_free_lock('abc') is null)", sql.ErrInvalidConstraintFunctionNotSupported)
	AssertErr(t, e, harness, "ALTER TABLE t1 ADD CONSTRAINT chk2 CHECK (is_used_lock('abc') is null)", sql.ErrInvalidConstraintFunctionNotSupported)

	// subqueries
	AssertErr(t, e, harness, "ALTER TABLE t1 ADD CONSTRAINT chk2 CHECK ((select count(*) from t1) = 0)", sql.ErrInvalidConstraintSubqueryNotSupported)

	// TODO: need checks for stored procedures, also not allowed

	// Some spot checks on create table forms of the above
	AssertErr(t, e, harness, `
CREATE TABLE t3 (
	a int primary key CONSTRAINT chk2 CHECK (current_user = "root@")
)
`, sql.ErrInvalidConstraintFunctionNotSupported)

	AssertErr(t, e, harness, `
CREATE TABLE t3 (
	a int primary key,
	CHECK (current_user = "root@")
)
`, sql.ErrInvalidConstraintFunctionNotSupported)

	AssertErr(t, e, harness, `
CREATE TABLE t3 (
	a int primary key CONSTRAINT chk2 CHECK (a = (select count(*) from t1))
)
`, sql.ErrInvalidConstraintSubqueryNotSupported)

	AssertErr(t, e, harness, `
CREATE TABLE t3 (
	a int primary key,
	CHECK (a = (select count(*) from t1))
)
`, sql.ErrInvalidConstraintSubqueryNotSupported)
}

// todo(max): rewrite with []ScriptTest
func TestDropCheckConstraints(t *testing.T, harness Harness) {
	require := require.New(t)

	harness.Setup(setup.MydbData)
	e := mustNewEngine(t, harness)
	defer e.Close()
	ctx := NewContext(harness)

	RunQuery(t, e, harness, "CREATE TABLE t1 (a INTEGER PRIMARY KEY, b INTEGER, c integer)")
	RunQuery(t, e, harness, "ALTER TABLE t1 ADD CONSTRAINT chk1 CHECK (a > 0)")
	RunQuery(t, e, harness, "ALTER TABLE t1 ADD CONSTRAINT chk2 CHECK (b > 0) NOT ENFORCED")
	RunQuery(t, e, harness, "ALTER TABLE t1 ADD CONSTRAINT chk3 CHECK (c > 0)")
	RunQuery(t, e, harness, "ALTER TABLE t1 DROP CONSTRAINT chk2")
	RunQuery(t, e, harness, "ALTER TABLE t1 DROP CHECK chk1")

	db, err := e.Analyzer.Catalog.Database(ctx, "mydb")
	require.NoError(err)

	table, ok, err := db.GetTableInsensitive(ctx, "t1")
	require.NoError(err)
	require.True(ok)

	cht, ok := table.(sql.CheckTable)
	require.True(ok)

	checks, err := cht.GetChecks(NewContext(harness))
	require.NoError(err)

	expected := []sql.CheckDefinition{
		{
			Name:            "chk3",
			CheckExpression: "(c > 0)",
			Enforced:        true,
		},
	}

	assert.Equal(t, expected, checks)

	RunQuery(t, e, harness, "ALTER TABLE t1 DROP CHECK chk3")

	// Some faulty drop statements
	AssertErr(t, e, harness, "ALTER TABLE t2 DROP CONSTRAINT chk2", sql.ErrTableNotFound)
	AssertErr(t, e, harness, "ALTER TABLE t1 DROP CONSTRAINT dne", sql.ErrUnknownConstraint)
}

func TestDropConstraints(t *testing.T, harness Harness) {
	require := require.New(t)

	harness.Setup(setup.MydbData)
	e := mustNewEngine(t, harness)
	defer e.Close()
	ctx := NewContext(harness)

	RunQuery(t, e, harness, "CREATE TABLE t1 (a INTEGER PRIMARY KEY, b INTEGER, c integer)")
	RunQuery(t, e, harness, "CREATE TABLE t2 (a INTEGER PRIMARY KEY, b INTEGER, c integer, INDEX (b))")
	RunQuery(t, e, harness, "ALTER TABLE t1 ADD CONSTRAINT chk1 CHECK (a > 0)")
	RunQuery(t, e, harness, "ALTER TABLE t1 ADD CONSTRAINT fk1 FOREIGN KEY (a) REFERENCES t2(b)")

	db, err := e.Analyzer.Catalog.Database(ctx, "mydb")
	require.NoError(err)

	table, ok, err := db.GetTableInsensitive(ctx, "t1")
	require.NoError(err)
	require.True(ok)

	cht, ok := table.(sql.CheckTable)
	require.True(ok)

	checks, err := cht.GetChecks(NewContext(harness))
	require.NoError(err)

	expected := []sql.CheckDefinition{
		{
			Name:            "chk1",
			CheckExpression: "(a > 0)",
			Enforced:        true,
		},
	}
	assert.Equal(t, expected, checks)

	fkt, ok := table.(sql.ForeignKeyTable)
	require.True(ok)

	fks, err := fkt.GetDeclaredForeignKeys(NewContext(harness))
	require.NoError(err)

	expectedFks := []sql.ForeignKeyConstraint{
		{
			Name:           "fk1",
			Database:       "mydb",
			Table:          "t1",
			Columns:        []string{"a"},
			ParentDatabase: "mydb",
			ParentTable:    "t2",
			ParentColumns:  []string{"b"},
			OnUpdate:       "DEFAULT",
			OnDelete:       "DEFAULT",
			IsResolved:     true,
		},
	}
	assert.Equal(t, expectedFks, fks)

	RunQuery(t, e, harness, "ALTER TABLE t1 DROP CONSTRAINT chk1")

	table, ok, err = db.GetTableInsensitive(ctx, "t1")
	require.NoError(err)
	require.True(ok)

	cht, ok = table.(sql.CheckTable)
	require.True(ok)

	checks, err = cht.GetChecks(NewContext(harness))
	require.NoError(err)

	expected = []sql.CheckDefinition{}
	assert.Equal(t, expected, checks)

	fkt, ok = table.(sql.ForeignKeyTable)
	require.True(ok)

	fks, err = fkt.GetDeclaredForeignKeys(NewContext(harness))
	require.NoError(err)

	expectedFks = []sql.ForeignKeyConstraint{
		{
			Name:           "fk1",
			Database:       "mydb",
			Table:          "t1",
			Columns:        []string{"a"},
			ParentDatabase: "mydb",
			ParentTable:    "t2",
			ParentColumns:  []string{"b"},
			OnUpdate:       "DEFAULT",
			OnDelete:       "DEFAULT",
			IsResolved:     true,
		},
	}
	assert.Equal(t, expectedFks, fks)

	RunQuery(t, e, harness, "ALTER TABLE t1 DROP CONSTRAINT fk1")

	table, ok, err = db.GetTableInsensitive(ctx, "t1")
	require.NoError(err)
	require.True(ok)

	cht, ok = table.(sql.CheckTable)
	require.True(ok)

	checks, err = cht.GetChecks(NewContext(harness))
	require.NoError(err)
	assert.Len(t, checks, 0)

	fkt, ok = table.(sql.ForeignKeyTable)
	require.True(ok)

	fks, err = fkt.GetDeclaredForeignKeys(NewContext(harness))
	require.NoError(err)
	assert.Len(t, fks, 0)

	// Some error statements
	AssertErr(t, e, harness, "ALTER TABLE t3 DROP CONSTRAINT fk1", sql.ErrTableNotFound)
	AssertErr(t, e, harness, "ALTER TABLE t1 DROP CONSTRAINT fk1", sql.ErrUnknownConstraint)
}

func TestWindowFunctions(t *testing.T, harness Harness) {
	harness.Setup(setup.MydbData)
	e := mustNewEngine(t, harness)
	defer e.Close()
	ctx := NewContext(harness)

	RunQuery(t, e, harness, "CREATE TABLE empty_tbl (a int, b int)")
	TestQueryWithContext(t, ctx, e, harness, `SELECT a, rank() over (order by b) FROM empty_tbl order by a`, []sql.Row{}, nil, nil)
	TestQueryWithContext(t, ctx, e, harness, `SELECT a, dense_rank() over (order by b) FROM empty_tbl order by a`, []sql.Row{}, nil, nil)
	TestQueryWithContext(t, ctx, e, harness, `SELECT a, percent_rank() over (order by b) FROM empty_tbl order by a`, []sql.Row{}, nil, nil)

	RunQuery(t, e, harness, "CREATE TABLE results (name varchar(20), subject varchar(20), mark int)")
	RunQuery(t, e, harness, "INSERT INTO results VALUES ('Pratibha', 'Maths', 100),('Ankita','Science',80),('Swarna','English',100),('Ankita','Maths',65),('Pratibha','Science',80),('Swarna','Science',50),('Pratibha','English',70),('Swarna','Maths',85),('Ankita','English',90)")

	TestQueryWithContext(t, ctx, e, harness, `SELECT subject, name, mark, rank() OVER (partition by subject order by mark desc ) FROM results order by subject, mark desc, name`, []sql.Row{
		{"English", "Swarna", 100, uint64(1)},
		{"English", "Ankita", 90, uint64(2)},
		{"English", "Pratibha", 70, uint64(3)},
		{"Maths", "Pratibha", 100, uint64(1)},
		{"Maths", "Swarna", 85, uint64(2)},
		{"Maths", "Ankita", 65, uint64(3)},
		{"Science", "Ankita", 80, uint64(1)},
		{"Science", "Pratibha", 80, uint64(1)},
		{"Science", "Swarna", 50, uint64(3)},
	}, nil, nil)

	TestQueryWithContext(t, ctx, e, harness, `SELECT subject, name, mark, dense_rank() OVER (partition by subject order by mark desc ) FROM results order by subject, mark desc, name`, []sql.Row{
		{"English", "Swarna", 100, uint64(1)},
		{"English", "Ankita", 90, uint64(2)},
		{"English", "Pratibha", 70, uint64(3)},
		{"Maths", "Pratibha", 100, uint64(1)},
		{"Maths", "Swarna", 85, uint64(2)},
		{"Maths", "Ankita", 65, uint64(3)},
		{"Science", "Ankita", 80, uint64(1)},
		{"Science", "Pratibha", 80, uint64(1)},
		{"Science", "Swarna", 50, uint64(2)},
	}, nil, nil)

	TestQueryWithContext(t, ctx, e, harness, `SELECT subject, name, mark, percent_rank() OVER (partition by subject order by mark desc ) FROM results order by subject, mark desc, name`, []sql.Row{
		{"English", "Swarna", 100, float64(0)},
		{"English", "Ankita", 90, float64(0.5)},
		{"English", "Pratibha", 70, float64(1)},
		{"Maths", "Pratibha", 100, float64(0)},
		{"Maths", "Swarna", 85, float64(0.5)},
		{"Maths", "Ankita", 65, float64(1)},
		{"Science", "Ankita", 80, float64(0)},
		{"Science", "Pratibha", 80, float64(0)},
		{"Science", "Swarna", 50, float64(1)},
	}, nil, nil)

	RunQuery(t, e, harness, "CREATE TABLE t1 (a INTEGER PRIMARY KEY, b INTEGER, c integer)")
	RunQuery(t, e, harness, "INSERT INTO t1 VALUES (0,0,0), (1,1,1), (2,2,0), (3,0,0), (4,1,0), (5,3,0)")

	TestQueryWithContext(t, ctx, e, harness, `SELECT a, percent_rank() over (order by b) FROM t1 order by a`, []sql.Row{
		{0, 0.0},
		{1, 0.4},
		{2, 0.8},
		{3, 0.0},
		{4, 0.4},
		{5, 1.0},
	}, nil, nil)

	TestQueryWithContext(t, ctx, e, harness, `SELECT a, rank() over (order by b) FROM t1 order by a`, []sql.Row{
		{0, uint64(1)},
		{1, uint64(3)},
		{2, uint64(5)},
		{3, uint64(1)},
		{4, uint64(3)},
		{5, uint64(6)},
	}, nil, nil)

	TestQueryWithContext(t, ctx, e, harness, `SELECT a, dense_rank() over (order by b) FROM t1 order by a`, []sql.Row{
		{0, uint64(1)},
		{1, uint64(2)},
		{2, uint64(3)},
		{3, uint64(1)},
		{4, uint64(2)},
		{5, uint64(4)},
	}, nil, nil)

	TestQueryWithContext(t, ctx, e, harness, `SELECT a, percent_rank() over (order by b desc) FROM t1 order by a`, []sql.Row{
		{0, 0.8},
		{1, 0.4},
		{2, 0.2},
		{3, 0.8},
		{4, 0.4},
		{5, 0.0},
	}, nil, nil)

	TestQueryWithContext(t, ctx, e, harness, `SELECT a, rank() over (order by b desc) FROM t1 order by a`, []sql.Row{
		{0, uint64(5)},
		{1, uint64(3)},
		{2, uint64(2)},
		{3, uint64(5)},
		{4, uint64(3)},
		{5, uint64(1)},
	}, nil, nil)

	TestQueryWithContext(t, ctx, e, harness, `SELECT a, dense_rank() over (order by b desc) FROM t1 order by a`, []sql.Row{
		{0, uint64(4)},
		{1, uint64(3)},
		{2, uint64(2)},
		{3, uint64(4)},
		{4, uint64(3)},
		{5, uint64(1)},
	}, nil, nil)

	TestQueryWithContext(t, ctx, e, harness, `SELECT a, percent_rank() over (partition by c order by b) FROM t1 order by a`, []sql.Row{
		{0, 0.0},
		{1, 0.0},
		{2, 0.75},
		{3, 0.0},
		{4, 0.5},
		{5, 1.0},
	}, nil, nil)

	TestQueryWithContext(t, ctx, e, harness, `SELECT a, rank() over (partition by c order by b) FROM t1 order by a`, []sql.Row{
		{0, uint64(1)},
		{1, uint64(1)},
		{2, uint64(4)},
		{3, uint64(1)},
		{4, uint64(3)},
		{5, uint64(5)},
	}, nil, nil)

	TestQueryWithContext(t, ctx, e, harness, `SELECT a, dense_rank() over (partition by c order by b) FROM t1 order by a`, []sql.Row{
		{0, uint64(1)},
		{1, uint64(1)},
		{2, uint64(3)},
		{3, uint64(1)},
		{4, uint64(2)},
		{5, uint64(4)},
	}, nil, nil)

	TestQueryWithContext(t, ctx, e, harness, `SELECT a, percent_rank() over (partition by b order by c) FROM t1 order by a`, []sql.Row{
		{0, 0.0},
		{1, 1.0},
		{2, 0.0},
		{3, 0.0},
		{4, 0.0},
		{5, 0.0},
	}, nil, nil)

	TestQueryWithContext(t, ctx, e, harness, `SELECT a, rank() over (partition by b order by c) FROM t1 order by a`, []sql.Row{
		{0, uint64(1)},
		{1, uint64(2)},
		{2, uint64(1)},
		{3, uint64(1)},
		{4, uint64(1)},
		{5, uint64(1)},
	}, nil, nil)

	TestQueryWithContext(t, ctx, e, harness, `SELECT a, dense_rank() over (partition by b order by c) FROM t1 order by a`, []sql.Row{
		{0, uint64(1)},
		{1, uint64(2)},
		{2, uint64(1)},
		{3, uint64(1)},
		{4, uint64(1)},
		{5, uint64(1)},
	}, nil, nil)

	// no order by clause -> all rows are peers
	TestQueryWithContext(t, ctx, e, harness, `SELECT a, percent_rank() over (partition by b) FROM t1 order by a`, []sql.Row{
		{0, 0.0},
		{1, 0.0},
		{2, 0.0},
		{3, 0.0},
		{4, 0.0},
		{5, 0.0},
	}, nil, nil)

	// no order by clause -> all rows are peers
	TestQueryWithContext(t, ctx, e, harness, `SELECT a, rank() over (partition by b) FROM t1 order by a`, []sql.Row{
		{0, uint64(1)},
		{1, uint64(1)},
		{2, uint64(1)},
		{3, uint64(1)},
		{4, uint64(1)},
		{5, uint64(1)},
	}, nil, nil)

	// no order by clause -> all rows are peers
	TestQueryWithContext(t, ctx, e, harness, `SELECT a, dense_rank() over (partition by b) FROM t1 order by a`, []sql.Row{
		{0, uint64(1)},
		{1, uint64(1)},
		{2, uint64(1)},
		{3, uint64(1)},
		{4, uint64(1)},
		{5, uint64(1)},
	}, nil, nil)

	TestQueryWithContext(t, ctx, e, harness, `SELECT a, first_value(b) over (partition by c order by b) FROM t1 order by a`, []sql.Row{
		{0, 0},
		{1, 1},
		{2, 0},
		{3, 0},
		{4, 0},
		{5, 0},
	}, nil, nil)

	TestQueryWithContext(t, ctx, e, harness, `SELECT a, first_value(a) over (partition by b order by a ASC, c ASC) FROM t1 order by a`, []sql.Row{
		{0, 0},
		{1, 1},
		{2, 2},
		{3, 0},
		{4, 1},
		{5, 5},
	}, nil, nil)

	TestQueryWithContext(t, ctx, e, harness, `SELECT a, first_value(a-1) over (partition by b order by a ASC, c ASC) FROM t1 order by a`, []sql.Row{
		{0, -1},
		{1, 0},
		{2, 1},
		{3, -1},
		{4, 0},
		{5, 4},
	}, nil, nil)

	TestQueryWithContext(t, ctx, e, harness, `SELECT a, first_value(c) over (partition by b) FROM t1 order by a*b,a`, []sql.Row{
		{0, 0},
		{3, 0},
		{1, 1},
		{2, 0},
		{4, 1},
		{5, 0},
	}, nil, nil)

	TestQueryWithContext(t, ctx, e, harness, `SELECT a, lead(a) over (partition by c order by a) FROM t1 order by a`, []sql.Row{
		{0, 2},
		{1, nil},
		{2, 3},
		{3, 4},
		{4, 5},
		{5, nil},
	}, nil, nil)

	TestQueryWithContext(t, ctx, e, harness, `SELECT a, lead(a, 1) over (partition by c order by a) FROM t1 order by a`, []sql.Row{
		{0, 2},
		{1, nil},
		{2, 3},
		{3, 4},
		{4, 5},
		{5, nil},
	}, nil, nil)

	TestQueryWithContext(t, ctx, e, harness, `SELECT a, lead(a+2) over (partition by c order by a) FROM t1 order by a`, []sql.Row{
		{0, 4},
		{1, nil},
		{2, 5},
		{3, 6},
		{4, 7},
		{5, nil},
	}, nil, nil)

	TestQueryWithContext(t, ctx, e, harness, `SELECT a, lead(a, 1, a-1) over (partition by c order by a) FROM t1 order by a`, []sql.Row{
		{0, 2},
		{1, 0},
		{2, 3},
		{3, 4},
		{4, 5},
		{5, 4},
	}, nil, nil)

	TestQueryWithContext(t, ctx, e, harness, `SELECT a, lead(a, 0) over (partition by c order by a) FROM t1 order by a`, []sql.Row{
		{0, 0},
		{1, 1},
		{2, 2},
		{3, 3},
		{4, 4},
		{5, 5},
	}, nil, nil)

	TestQueryWithContext(t, ctx, e, harness, `SELECT a, lead(a, 1, -1) over (partition by c order by a) FROM t1 order by a`, []sql.Row{
		{0, 2},
		{1, -1},
		{2, 3},
		{3, 4},
		{4, 5},
		{5, -1},
	}, nil, nil)

	TestQueryWithContext(t, ctx, e, harness, `SELECT a, lead(a, 3, -1) over (partition by c order by a) FROM t1 order by a`, []sql.Row{
		{0, 4},
		{1, -1},
		{2, 5},
		{3, -1},
		{4, -1},
		{5, -1},
	}, nil, nil)

	TestQueryWithContext(t, ctx, e, harness, `SELECT a, lead('s') over (partition by c order by a) FROM t1 order by a`, []sql.Row{
		{0, "s"},
		{1, nil},
		{2, "s"},
		{3, "s"},
		{4, "s"},
		{5, nil},
	}, nil, nil)

	TestQueryWithContext(t, ctx, e, harness, `SELECT a, last_value(b) over (partition by c order by b) FROM t1 order by a`, []sql.Row{
		{0, 0},
		{1, 1},
		{2, 2},
		{3, 0},
		{4, 1},
		{5, 3},
	}, nil, nil)

	TestQueryWithContext(t, ctx, e, harness, `SELECT a, last_value(a) over (partition by b order by a ASC, c ASC) FROM t1 order by a`, []sql.Row{
		{0, 0},
		{1, 1},
		{2, 2},
		{3, 3},
		{4, 4},
		{5, 5},
	}, nil, nil)

	TestQueryWithContext(t, ctx, e, harness, `SELECT a, last_value(a-1) over (partition by b order by a ASC, c ASC) FROM t1 order by a`, []sql.Row{
		{0, -1},
		{1, 0},
		{2, 1},
		{3, 2},
		{4, 3},
		{5, 4},
	}, nil, nil)

	TestQueryWithContext(t, ctx, e, harness, `SELECT a, last_value(c) over (partition by b order by c) FROM t1 order by a*b,a`, []sql.Row{
		{0, 0},
		{3, 0},
		{1, 1},
		{2, 0},
		{4, 0},
		{5, 0},
	}, nil, nil)

	TestQueryWithContext(t, ctx, e, harness, `SELECT a, lag(a) over (partition by c order by a) FROM t1 order by a`, []sql.Row{
		{0, nil},
		{1, nil},
		{2, 0},
		{3, 2},
		{4, 3},
		{5, 4},
	}, nil, nil)

	TestQueryWithContext(t, ctx, e, harness, `SELECT a, lag(a, 1) over (partition by c order by a) FROM t1 order by a`, []sql.Row{
		{0, nil},
		{1, nil},
		{2, 0},
		{3, 2},
		{4, 3},
		{5, 4},
	}, nil, nil)

	TestQueryWithContext(t, ctx, e, harness, `SELECT a, lag(a+2) over (partition by c order by a) FROM t1 order by a`, []sql.Row{
		{0, nil},
		{1, nil},
		{2, 2},
		{3, 4},
		{4, 5},
		{5, 6},
	}, nil, nil)

	TestQueryWithContext(t, ctx, e, harness, `SELECT a, lag(a, 1, a-1) over (partition by c order by a) FROM t1 order by a`, []sql.Row{
		{0, -1},
		{1, 0},
		{2, 0},
		{3, 2},
		{4, 3},
		{5, 4},
	}, nil, nil)

	TestQueryWithContext(t, ctx, e, harness, `SELECT a, lag(a, 0) over (partition by c order by a) FROM t1 order by a`, []sql.Row{
		{0, 0},
		{1, 1},
		{2, 2},
		{3, 3},
		{4, 4},
		{5, 5},
	}, nil, nil)

	TestQueryWithContext(t, ctx, e, harness, `SELECT a, lag(a, 1, -1) over (partition by c order by a) FROM t1 order by a`, []sql.Row{
		{0, -1},
		{1, -1},
		{2, 0},
		{3, 2},
		{4, 3},
		{5, 4},
	}, nil, nil)

	TestQueryWithContext(t, ctx, e, harness, `SELECT a, lag(a, 3, -1) over (partition by c order by a) FROM t1 order by a`, []sql.Row{
		{0, -1},
		{1, -1},
		{2, -1},
		{3, -1},
		{4, 0},
		{5, 2},
	}, nil, nil)

	TestQueryWithContext(t, ctx, e, harness, `SELECT a, lag('s') over (partition by c order by a) FROM t1 order by a`, []sql.Row{
		{0, nil},
		{1, nil},
		{2, "s"},
		{3, "s"},
		{4, "s"},
		{5, "s"},
	}, nil, nil)

	AssertErr(t, e, harness, "SELECT a, lag(a, -1) over (partition by c) FROM t1", expression.ErrInvalidOffset)
	AssertErr(t, e, harness, "SELECT a, lag(a, 's') over (partition by c) FROM t1", expression.ErrInvalidOffset)

	RunQuery(t, e, harness, "CREATE TABLE t2 (a int, b int, c int)")
	RunQuery(t, e, harness, "INSERT INTO t2 VALUES (1,1,1), (3,2,2), (7,4,5)")
	TestQueryWithContext(t, ctx, e, harness, `SELECT bit_and(a), bit_or(b), bit_xor(c) FROM t2`, []sql.Row{
		{uint64(1), uint64(7), uint64(6)},
	}, nil, nil)

	RunQuery(t, e, harness, "CREATE TABLE t3 (x varchar(100))")
	RunQuery(t, e, harness, "INSERT INTO t3 VALUES ('these'), ('are'), ('strings')")
	TestQueryWithContext(t, ctx, e, harness, `SELECT bit_and(x) from t3`, []sql.Row{
		{uint64(0)},
	}, nil, nil)
	TestQueryWithContext(t, ctx, e, harness, `SELECT bit_or(x) from t3`, []sql.Row{
		{uint64(0)},
	}, nil, nil)
	TestQueryWithContext(t, ctx, e, harness, `SELECT bit_xor(x) from t3`, []sql.Row{
		{uint64(0)},
	}, nil, nil)

	RunQuery(t, e, harness, "CREATE TABLE t4 (x int)")
	TestQueryWithContext(t, ctx, e, harness, `SELECT bit_and(x) from t4`, []sql.Row{
		{^uint64(0)},
	}, nil, nil)
	TestQueryWithContext(t, ctx, e, harness, `SELECT bit_or(x) from t4`, []sql.Row{
		{uint64(0)},
	}, nil, nil)
	TestQueryWithContext(t, ctx, e, harness, `SELECT bit_xor(x) from t4`, []sql.Row{
		{uint64(0)},
	}, nil, nil)
}

func TestWindowRowFrames(t *testing.T, harness Harness) {
	harness.Setup(setup.MydbData)
	e := mustNewEngine(t, harness)
	defer e.Close()
	ctx := NewContext(harness)

	RunQuery(t, e, harness, "CREATE TABLE a (x INTEGER PRIMARY KEY, y INTEGER, z INTEGER)")
	RunQuery(t, e, harness, "INSERT INTO a VALUES (0,0,0), (1,1,0), (2,2,0), (3,0,0), (4,1,0), (5,3,0)")
	TestQueryWithContext(t, ctx, e, harness, `SELECT sum(y) over (partition by z order by x rows unbounded preceding) FROM a order by x`, []sql.Row{{float64(0)}, {float64(1)}, {float64(3)}, {float64(3)}, {float64(4)}, {float64(7)}}, nil, nil)
	TestQueryWithContext(t, ctx, e, harness, `SELECT sum(y) over (partition by z order by x rows current row) FROM a order by x`, []sql.Row{{float64(0)}, {float64(1)}, {float64(2)}, {float64(0)}, {float64(1)}, {float64(3)}}, nil, nil)
	TestQueryWithContext(t, ctx, e, harness, `SELECT sum(y) over (partition by z order by x rows 2 preceding) FROM a order by x`, []sql.Row{{float64(0)}, {float64(1)}, {float64(3)}, {float64(3)}, {float64(3)}, {float64(4)}}, nil, nil)
	TestQueryWithContext(t, ctx, e, harness, `SELECT sum(y) over (partition by z order by x rows between current row and 1 following) FROM a order by x`, []sql.Row{{float64(1)}, {float64(3)}, {float64(2)}, {float64(1)}, {float64(4)}, {float64(3)}}, nil, nil)
	TestQueryWithContext(t, ctx, e, harness, `SELECT sum(y) over (partition by z order by x rows between 1 preceding and current row) FROM a order by x`, []sql.Row{{float64(0)}, {float64(1)}, {float64(3)}, {float64(2)}, {float64(1)}, {float64(4)}}, nil, nil)
	TestQueryWithContext(t, ctx, e, harness, `SELECT sum(y) over (partition by z order by x rows between current row and 2 following) FROM a order by x`, []sql.Row{{float64(3)}, {float64(3)}, {float64(3)}, {float64(4)}, {float64(4)}, {float64(3)}}, nil, nil)
	TestQueryWithContext(t, ctx, e, harness, `SELECT sum(y) over (partition by z order by x rows between current row and current row) FROM a order by x`, []sql.Row{{float64(0)}, {float64(1)}, {float64(2)}, {float64(0)}, {float64(1)}, {float64(3)}}, nil, nil)
	TestQueryWithContext(t, ctx, e, harness, `SELECT sum(y) over (partition by z order by x rows between current row and unbounded following) FROM a order by x`, []sql.Row{{float64(7)}, {float64(7)}, {float64(6)}, {float64(4)}, {float64(4)}, {float64(3)}}, nil, nil)
	TestQueryWithContext(t, ctx, e, harness, `SELECT sum(y) over (partition by z order by x rows between 1 preceding and 1 following) FROM a order by x`, []sql.Row{{float64(1)}, {float64(3)}, {float64(3)}, {float64(3)}, {float64(4)}, {float64(4)}}, nil, nil)
	TestQueryWithContext(t, ctx, e, harness, `SELECT sum(y) over (partition by z order by x rows between 1 preceding and unbounded following) FROM a order by x`, []sql.Row{{float64(7)}, {float64(7)}, {float64(7)}, {float64(6)}, {float64(4)}, {float64(4)}}, nil, nil)
	TestQueryWithContext(t, ctx, e, harness, `SELECT sum(y) over (partition by z order by x rows between unbounded preceding and unbounded following) FROM a order by x`, []sql.Row{{float64(7)}, {float64(7)}, {float64(7)}, {float64(7)}, {float64(7)}, {float64(7)}}, nil, nil)
	TestQueryWithContext(t, ctx, e, harness, `SELECT sum(y) over (partition by z order by x rows between 2 preceding and 1 preceding) FROM a order by x`, []sql.Row{{nil}, {float64(0)}, {float64(1)}, {float64(3)}, {float64(2)}, {float64(1)}}, nil, nil)
}

func TestWindowRangeFrames(t *testing.T, harness Harness) {
	harness.Setup(setup.MydbData, setup.MytableData)
	e := mustNewEngine(t, harness)
	defer e.Close()
	ctx := NewContext(harness)

	RunQuery(t, e, harness, "CREATE TABLE a (x INTEGER PRIMARY KEY, y INTEGER, z INTEGER)")
	RunQuery(t, e, harness, "INSERT INTO a VALUES (0,0,0), (1,1,0), (2,2,0), (3,0,0), (4,1,0), (5,3,0)")
	TestQueryWithContext(t, ctx, e, harness, `SELECT sum(y) over (partition by z order by x range unbounded preceding) FROM a order by x`, []sql.Row{{float64(0)}, {float64(1)}, {float64(3)}, {float64(3)}, {float64(4)}, {float64(7)}}, nil, nil)
	TestQueryWithContext(t, ctx, e, harness, `SELECT sum(y) over (partition by z order by x range current row) FROM a order by x`, []sql.Row{{float64(0)}, {float64(1)}, {float64(2)}, {float64(0)}, {float64(1)}, {float64(3)}}, nil, nil)
	TestQueryWithContext(t, ctx, e, harness, `SELECT sum(y) over (partition by z order by x range 2 preceding) FROM a order by x`, []sql.Row{{float64(0)}, {float64(1)}, {float64(3)}, {float64(3)}, {float64(3)}, {float64(4)}}, nil, nil)
	TestQueryWithContext(t, ctx, e, harness, `SELECT sum(y) over (partition by z order by x range between current row and 1 following) FROM a order by x`, []sql.Row{{float64(1)}, {float64(3)}, {float64(2)}, {float64(1)}, {float64(4)}, {float64(3)}}, nil, nil)
	TestQueryWithContext(t, ctx, e, harness, `SELECT sum(y) over (partition by z order by x range between 1 preceding and current row) FROM a order by x`, []sql.Row{{float64(0)}, {float64(1)}, {float64(3)}, {float64(2)}, {float64(1)}, {float64(4)}}, nil, nil)
	TestQueryWithContext(t, ctx, e, harness, `SELECT sum(y) over (partition by z order by x range between current row and 2 following) FROM a order by x`, []sql.Row{{float64(3)}, {float64(3)}, {float64(3)}, {float64(4)}, {float64(4)}, {float64(3)}}, nil, nil)
	TestQueryWithContext(t, ctx, e, harness, `SELECT sum(y) over (partition by z order by x range between current row and current row) FROM a order by x`, []sql.Row{{float64(0)}, {float64(1)}, {float64(2)}, {float64(0)}, {float64(1)}, {float64(3)}}, nil, nil)
	TestQueryWithContext(t, ctx, e, harness, `SELECT sum(y) over (partition by z order by x range between current row and unbounded following) FROM a order by x`, []sql.Row{{float64(7)}, {float64(7)}, {float64(6)}, {float64(4)}, {float64(4)}, {float64(3)}}, nil, nil)
	TestQueryWithContext(t, ctx, e, harness, `SELECT sum(y) over (partition by z order by x range between 1 preceding and 1 following) FROM a order by x`, []sql.Row{{float64(1)}, {float64(3)}, {float64(3)}, {float64(3)}, {float64(4)}, {float64(4)}}, nil, nil)
	TestQueryWithContext(t, ctx, e, harness, `SELECT sum(y) over (partition by z order by x range between 1 preceding and unbounded following) FROM a order by x`, []sql.Row{{float64(7)}, {float64(7)}, {float64(7)}, {float64(6)}, {float64(4)}, {float64(4)}}, nil, nil)
	TestQueryWithContext(t, ctx, e, harness, `SELECT sum(y) over (partition by z order by x range between unbounded preceding and unbounded following) FROM a order by x`, []sql.Row{{float64(7)}, {float64(7)}, {float64(7)}, {float64(7)}, {float64(7)}, {float64(7)}}, nil, nil)
	TestQueryWithContext(t, ctx, e, harness, `SELECT sum(y) over (partition by z order by x range between 2 preceding and 1 preceding) FROM a order by x`, []sql.Row{{nil}, {float64(0)}, {float64(1)}, {float64(3)}, {float64(2)}, {float64(1)}}, nil, nil)

	// range framing without an order by clause
	TestQueryWithContext(t, ctx, e, harness, `SELECT sum(y) over (partition by y range between unbounded preceding and unbounded following) FROM a order by x`,
		[]sql.Row{{float64(0)}, {float64(2)}, {float64(2)}, {float64(0)}, {float64(2)}, {float64(3)}}, nil, nil)
	TestQueryWithContext(t, ctx, e, harness, `SELECT sum(y) over (partition by y range between unbounded preceding and current row) FROM a order by x`,
		[]sql.Row{{float64(0)}, {float64(2)}, {float64(2)}, {float64(0)}, {float64(2)}, {float64(3)}}, nil, nil)
	TestQueryWithContext(t, ctx, e, harness, `SELECT sum(y) over (partition by y range between current row and unbounded following) FROM a order by x`,
		[]sql.Row{{float64(0)}, {float64(2)}, {float64(2)}, {float64(0)}, {float64(2)}, {float64(3)}}, nil, nil)
	TestQueryWithContext(t, ctx, e, harness, `SELECT sum(y) over (partition by y range between current row and current row) FROM a order by x`,
		[]sql.Row{{float64(0)}, {float64(2)}, {float64(2)}, {float64(0)}, {float64(2)}, {float64(3)}}, nil, nil)

	// fixed frame size, 3 days
	RunQuery(t, e, harness, "CREATE TABLE b (x INTEGER PRIMARY KEY, y INTEGER, z INTEGER, date DATE)")
	RunQuery(t, e, harness, "INSERT INTO b VALUES (0,0,0,'2022-01-26'), (1,0,0,'2022-01-27'), (2,0,0, '2022-01-28'), (3,1,0,'2022-01-29'), (4,1,0,'2022-01-30'), (5,3,0,'2022-01-31')")
	TestQueryWithContext(t, ctx, e, harness, `SELECT sum(y) over (partition by z order by date range between interval 2 DAY preceding and interval 1 DAY preceding) FROM b order by x`, []sql.Row{{nil}, {float64(0)}, {float64(0)}, {float64(0)}, {float64(1)}, {float64(2)}}, nil, nil)
	TestQueryWithContext(t, ctx, e, harness, `SELECT sum(y) over (partition by z order by date range between interval 1 DAY preceding and interval 1 DAY following) FROM b order by x`, []sql.Row{{float64(0)}, {float64(0)}, {float64(1)}, {float64(2)}, {float64(5)}, {float64(4)}}, nil, nil)
	TestQueryWithContext(t, ctx, e, harness, `SELECT sum(y) over (partition by z order by date range between interval 1 DAY following and interval 2 DAY following) FROM b order by x`, []sql.Row{{float64(0)}, {float64(1)}, {float64(2)}, {float64(4)}, {float64(3)}, {nil}}, nil, nil)
	TestQueryWithContext(t, ctx, e, harness, `SELECT sum(y) over (partition by z order by date range interval 1 DAY preceding) FROM b order by x`, []sql.Row{{float64(0)}, {float64(0)}, {float64(0)}, {float64(1)}, {float64(2)}, {float64(4)}}, nil, nil)
	TestQueryWithContext(t, ctx, e, harness, `SELECT sum(y) over (partition by z order by date range between interval 1 DAY preceding and current row) FROM b order by x`, []sql.Row{{float64(0)}, {float64(0)}, {float64(0)}, {float64(1)}, {float64(2)}, {float64(4)}}, nil, nil)
	TestQueryWithContext(t, ctx, e, harness, `SELECT sum(y) over (partition by z order by date range between interval 1 DAY preceding and unbounded following) FROM b order by x`, []sql.Row{{float64(5)}, {float64(5)}, {float64(5)}, {float64(5)}, {float64(5)}, {float64(4)}}, nil, nil)
	TestQueryWithContext(t, ctx, e, harness, `SELECT sum(y) over (partition by z order by date range between unbounded preceding and interval 1 DAY following) FROM b order by x`, []sql.Row{{float64(0)}, {float64(0)}, {float64(1)}, {float64(2)}, {float64(5)}, {float64(5)}}, nil, nil)

	// variable range size, 1 or many days
	RunQuery(t, e, harness, "CREATE TABLE c (x INTEGER PRIMARY KEY, y INTEGER, z INTEGER, date DATE)")
	RunQuery(t, e, harness, "INSERT INTO c VALUES (0,0,0,'2022-01-26'), (1,0,0,'2022-01-26'), (2,0,0, '2022-01-26'), (3,1,0,'2022-01-27'), (4,1,0,'2022-01-29'), (5,3,0,'2022-01-30'), (6,0,0, '2022-02-03'), (7,1,0,'2022-02-03'), (8,1,0,'2022-02-04'), (9,3,0,'2022-02-04')")
	TestQueryWithContext(t, ctx, e, harness, `SELECT sum(y) over (partition by z order by date range between interval '2' DAY preceding and interval '1' DAY preceding) FROM c order by x`, []sql.Row{{nil}, {nil}, {nil}, {float64(0)}, {float64(1)}, {float64(1)}, {nil}, {nil}, {float64(1)}, {float64(1)}}, nil, nil)
	TestQueryWithContext(t, ctx, e, harness, `SELECT sum(y) over (partition by z order by date range between interval '1' DAY preceding and interval '1' DAY following) FROM c order by x`, []sql.Row{{float64(1)}, {float64(1)}, {float64(1)}, {float64(1)}, {float64(4)}, {float64(4)}, {float64(5)}, {float64(5)}, {float64(5)}, {float64(5)}}, nil, nil)
	TestQueryWithContext(t, ctx, e, harness, `SELECT first_value(x) over (partition by z order by date range interval '1' DAY preceding) FROM c order by x`, []sql.Row{{0}, {0}, {0}, {0}, {4}, {4}, {6}, {6}, {6}, {6}}, nil, nil)
	TestQueryWithContext(t, ctx, e, harness, `SELECT sum(y) over (partition by z order by date range between interval '1' DAY preceding and current row) FROM c order by x`, []sql.Row{{float64(0)}, {float64(0)}, {float64(0)}, {float64(1)}, {float64(1)}, {float64(4)}, {float64(1)}, {float64(1)}, {float64(5)}, {float64(5)}}, nil, nil)
	TestQueryWithContext(t, ctx, e, harness, `SELECT avg(y) over (partition by z order by date range between interval '1' DAY preceding and unbounded following) FROM c order by x`, []sql.Row{{float64(1)}, {float64(1)}, {float64(1)}, {float64(1)}, {float64(3) / float64(2)}, {float64(3) / float64(2)}, {float64(5) / float64(4)}, {float64(5) / float64(4)}, {float64(5) / float64(4)}, {float64(5) / float64(4)}}, nil, nil)
	TestQueryWithContext(t, ctx, e, harness, `SELECT sum(y) over (partition by z order by date range between unbounded preceding and interval '1' DAY following) FROM c order by x`, []sql.Row{{float64(1)}, {float64(1)}, {float64(1)}, {float64(1)}, {float64(5)}, {float64(5)}, {float64(10)}, {float64(10)}, {float64(10)}, {float64(10)}}, nil, nil)
	TestQueryWithContext(t, ctx, e, harness, `SELECT count(y) over (partition by z order by date range between interval '1' DAY following and interval '2' DAY following) FROM c order by x`, []sql.Row{{1}, {1}, {1}, {1}, {1}, {0}, {2}, {2}, {0}, {0}}, nil, nil)
	TestQueryWithContext(t, ctx, e, harness, `SELECT count(y) over (partition by z order by date range between interval '1' DAY preceding and interval '2' DAY following) FROM c order by x`, []sql.Row{{4}, {4}, {4}, {5}, {2}, {2}, {4}, {4}, {4}, {4}}, nil, nil)

	AssertErr(t, e, harness, "SELECT sum(y) over (partition by z range between unbounded preceding and interval '1' DAY following) FROM c order by x", aggregation.ErrRangeInvalidOrderBy)
	AssertErr(t, e, harness, "SELECT sum(y) over (partition by z order by date range interval 'e' DAY preceding) FROM c order by x", sql.ErrInvalidValue)
}

func TestNamedWindows(t *testing.T, harness Harness) {
	harness.Setup(setup.MydbData)
	e := mustNewEngine(t, harness)
	defer e.Close()
	ctx := NewContext(harness)

	RunQuery(t, e, harness, "CREATE TABLE a (x INTEGER PRIMARY KEY, y INTEGER, z INTEGER)")
	RunQuery(t, e, harness, "INSERT INTO a VALUES (0,0,0), (1,1,0), (2,2,0), (3,0,0), (4,1,0), (5,3,0)")

	TestQueryWithContext(t, ctx, e, harness, `SELECT sum(y) over (w1) FROM a WINDOW w1 as (order by z) order by x`, []sql.Row{{float64(7)}, {float64(7)}, {float64(7)}, {float64(7)}, {float64(7)}, {float64(7)}}, nil, nil)
	TestQueryWithContext(t, ctx, e, harness, `SELECT sum(y) over (w1) FROM a WINDOW w1 as (partition by z) order by x`, []sql.Row{{float64(7)}, {float64(7)}, {float64(7)}, {float64(7)}, {float64(7)}, {float64(7)}}, nil, nil)
	TestQueryWithContext(t, ctx, e, harness, `SELECT sum(y) over w FROM a WINDOW w as (partition by z order by x rows unbounded preceding) order by x`, []sql.Row{{float64(0)}, {float64(1)}, {float64(3)}, {float64(3)}, {float64(4)}, {float64(7)}}, nil, nil)
	TestQueryWithContext(t, ctx, e, harness, `SELECT sum(y) over w FROM a WINDOW w as (partition by z order by x rows current row) order by x`, []sql.Row{{float64(0)}, {float64(1)}, {float64(2)}, {float64(0)}, {float64(1)}, {float64(3)}}, nil, nil)
	TestQueryWithContext(t, ctx, e, harness, `SELECT sum(y) over (w) FROM a WINDOW w as (partition by z order by x rows 2 preceding) order by x`, []sql.Row{{float64(0)}, {float64(1)}, {float64(3)}, {float64(3)}, {float64(3)}, {float64(4)}}, nil, nil)
	TestQueryWithContext(t, ctx, e, harness, `SELECT row_number() over (w3) FROM a WINDOW w3 as (w2), w2 as (w1), w1 as (partition by z) order by x`, []sql.Row{{int64(1)}, {int64(2)}, {int64(3)}, {int64(4)}, {int64(5)}, {int64(6)}}, nil, nil)

	// errors
	AssertErr(t, e, harness, "SELECT sum(y) over (w1 partition by x) FROM a WINDOW w1 as (partition by z) order by x", sql.ErrInvalidWindowInheritance)
	AssertErr(t, e, harness, "SELECT sum(y) over (w1 order by x) FROM a WINDOW w1 as (order by z) order by x", sql.ErrInvalidWindowInheritance)
	AssertErr(t, e, harness, "SELECT sum(y) over (w1 rows unbounded preceding) FROM a WINDOW w1 as (range unbounded preceding) order by x", sql.ErrInvalidWindowInheritance)
	AssertErr(t, e, harness, "SELECT sum(y) over (w3) FROM a WINDOW w1 as (w2), w2 as (w3), w3 as (w1) order by x", sql.ErrCircularWindowInheritance)

	// TODO parser needs to differentiate between window replacement and copying -- window frames can't be copied
	//AssertErr(t, e, harness, "SELECT sum(y) over w FROM a WINDOW (w) as (partition by z order by x rows unbounded preceding) order by x", sql.ErrInvalidWindowInheritance)
}

func TestNaturalJoin(t *testing.T, harness Harness) {
	harness.Setup([]setup.SetupScript{{
		"create database mydb",
		"use mydb",
		"create table t1 (a varchar(20) primary key, b text, c text)",
		"create table t2 (a varchar(20) primary key, b text, d text)",
		"insert into t1 values ('a_1', 'b_1', 'c_1'), ('a_2', 'b_2', 'c_2'), ('a_3', 'b_3', 'c_3')",
		"insert into t2 values ('a_1', 'b_1', 'd_1'), ('a_2', 'b_2', 'd_2'), ('a_3', 'b_3', 'd_3')",
	}})
	e := mustNewEngine(t, harness)
	defer e.Close()

	TestQuery(t, harness, `SELECT * FROM t1 NATURAL JOIN t2`, []sql.Row{
		{"a_1", "b_1", "c_1", "d_1"},
		{"a_2", "b_2", "c_2", "d_2"},
		{"a_3", "b_3", "c_3", "d_3"},
	}, nil, nil)
}

func TestNaturalJoinEqual(t *testing.T, harness Harness) {
	harness.Setup([]setup.SetupScript{{
		"create database mydb",
		"use mydb",
		"create table t1 (a varchar(20) primary key, b text, c text)",
		"create table t2 (a varchar(20) primary key, b text, c text)",
		"insert into t1 values ('a_1', 'b_1', 'c_1'), ('a_2', 'b_2', 'c_2'), ('a_3', 'b_3', 'c_3')",
		"insert into t2 values ('a_1', 'b_1', 'c_1'), ('a_2', 'b_2', 'c_2'), ('a_3', 'b_3', 'c_3')",
	}})
	e := mustNewEngine(t, harness)
	defer e.Close()
	TestQuery(t, harness, `SELECT * FROM t1 NATURAL JOIN t2`, []sql.Row{
		{"a_1", "b_1", "c_1"},
		{"a_2", "b_2", "c_2"},
		{"a_3", "b_3", "c_3"},
	}, nil, nil)
}

func TestNaturalJoinDisjoint(t *testing.T, harness Harness) {
	harness.Setup([]setup.SetupScript{{
		"create database mydb",
		"use mydb",
		"create table t1 (a varchar(20) primary key)",
		"create table t2 (b varchar(20) primary key)",
		"insert into t1 values ('a1'), ('a2'), ('a3')",
		"insert into t2 values ('b1'), ('b2'), ('b3')",
	}})
	e := mustNewEngine(t, harness)
	defer e.Close()
	TestQuery(t, harness, `SELECT * FROM t1 NATURAL JOIN t2`, []sql.Row{
		{"a1", "b1"},
		{"a1", "b2"},
		{"a1", "b3"},
		{"a2", "b1"},
		{"a2", "b2"},
		{"a2", "b3"},
		{"a3", "b1"},
		{"a3", "b2"},
		{"a3", "b3"},
	}, nil, nil)
}

func TestInnerNestedInNaturalJoins(t *testing.T, harness Harness) {
	harness.Setup([]setup.SetupScript{{
		"create database mydb",
		"use mydb",
		"create table table1 (i int, f float, t text)",
		"create table table2 (i2 int, f2 float, t2 text)",
		"create table table3 (i int, f2 float, t3 text)",
		"insert into table1 values (1, 2.1000, 'table1'), (1, 2.1000, 'table1'), (10, 2.1000, 'table1')",
		"insert into table2 values (1, 2.1000, 'table2'), (1, 2.2000, 'table2'), (20, 2.2000, 'table2')",
		"insert into table3 values (1, 2.2000, 'table3'), (2, 2.2000, 'table3'), (30, 2.2000, 'table3')",
	}})
	e := mustNewEngine(t, harness)
	defer e.Close()

	TestQuery(t, harness, `SELECT table1.i, t, i2, t2, t3 FROM table1 INNER JOIN table2 ON table1.i = table2.i2 NATURAL JOIN table3`, []sql.Row{
		{int32(1), "table1", int32(1), "table2", "table3"},
		{int32(1), "table1", int32(1), "table2", "table3"},
	}, nil, nil)
}

func TestVariables(t *testing.T, harness Harness) {
	for _, query := range queries.VariableQueries {
		TestScript(t, harness, query)
	}
	// Test session pulling from global
	engine := sqle.NewDefault(harness.NewDatabaseProvider())
	ctx1 := sql.NewEmptyContext()
	for _, assertion := range []queries.ScriptTestAssertion{
		{
			Query:    "SELECT @@select_into_buffer_size",
			Expected: []sql.Row{{131072}},
		},
		{
			Query:    "SELECT @@GLOBAL.select_into_buffer_size",
			Expected: []sql.Row{{131072}},
		},
		{
			Query:    "SET GLOBAL select_into_buffer_size = 9001",
			Expected: []sql.Row{{}},
		},
		{
			Query:    "SELECT @@SESSION.select_into_buffer_size",
			Expected: []sql.Row{{131072}},
		},
		{
			Query:    "SELECT @@GLOBAL.select_into_buffer_size",
			Expected: []sql.Row{{9001}},
		},
		{
			Query:    "SET @@GLOBAL.select_into_buffer_size = 9002",
			Expected: []sql.Row{{}},
		},
		{
			Query:    "SELECT @@GLOBAL.select_into_buffer_size",
			Expected: []sql.Row{{9002}},
		},
	} {
		TestQueryWithContext(t, ctx1, engine, harness, assertion.Query, assertion.Expected, nil, nil)
	}
	ctx2 := sql.NewEmptyContext()
	for _, assertion := range []queries.ScriptTestAssertion{
		{
			Query:    "SELECT @@select_into_buffer_size",
			Expected: []sql.Row{{9002}},
		},
		{
			Query:    "SELECT @@GLOBAL.select_into_buffer_size",
			Expected: []sql.Row{{9002}},
		},
	} {
		TestQueryWithContext(t, ctx2, engine, harness, assertion.Query, assertion.Expected, nil, nil)
	}
}

func TestPreparedInsert(t *testing.T, harness Harness) {
	harness.Setup(setup.MydbData, setup.MytableData)
	e := mustNewEngine(t, harness)
	defer e.Close()

	tests := []queries.ScriptTest{
		{
			Name: "simple insert",
			SetUpScript: []string{
				"create table test (pk int primary key, value int)",
				"insert into test values (0,0)",
			},
			Assertions: []queries.ScriptTestAssertion{
				{
					Query: "insert into test values (?, ?)",
					Bindings: map[string]sql.Expression{
						"v1": expression.NewLiteral(1, sql.Int64),
						"v2": expression.NewLiteral(1, sql.Int64),
					},
					Expected: []sql.Row{
						{sql.OkResult{RowsAffected: 1}},
					},
				},
			},
		},
		{
			Name: "simple decimal type insert",
			SetUpScript: []string{
				"CREATE TABLE test(id int primary key auto_increment, decimal_test DECIMAL(9,2), decimal_test_2 DECIMAL(9,2), decimal_test_3 DECIMAL(9,2))",
			},
			Assertions: []queries.ScriptTestAssertion{
				{
					Query: "INSERT INTO test(decimal_test, decimal_test_2, decimal_test_3) VALUES (?, ?, ?)",
					Bindings: map[string]sql.Expression{
						"v1": expression.NewLiteral(10, sql.Int64),
						"v2": expression.NewLiteral([]byte("10.5"), sql.MustCreateString(sqltypes.VarBinary, 4, sql.Collation_binary)),
						"v3": expression.NewLiteral(20.40, sql.Float64),
					},
					Expected: []sql.Row{
						{sql.OkResult{RowsAffected: 1, InsertID: 1}},
					},
				},
			},
		},
		{
			Name: "Insert on duplicate key",
			SetUpScript: []string{
				`CREATE TABLE users (
  				id varchar(42) PRIMARY KEY
			)`,
				`CREATE TABLE nodes (
			    id varchar(42) PRIMARY KEY,
			    owner varchar(42),
			    status varchar(12),
			    timestamp bigint NOT NULL,
			    FOREIGN KEY(owner) REFERENCES users(id)
			)`,
				"INSERT INTO users values ('milo'), ('dabe')",
				"INSERT INTO nodes values ('id1', 'milo', 'off', 1)",
			},
			Assertions: []queries.ScriptTestAssertion{
				{
					Query: "insert into nodes(id,owner,status,timestamp) values(?, ?, ?, ?) on duplicate key update owner=?,status=?",
					Bindings: map[string]sql.Expression{
						"v1": expression.NewLiteral("id1", sql.Text),
						"v2": expression.NewLiteral("dabe", sql.Text),
						"v3": expression.NewLiteral("off", sql.Text),
						"v4": expression.NewLiteral(2, sql.Int64),
						"v5": expression.NewLiteral("milo", sql.Text),
						"v6": expression.NewLiteral("on", sql.Text),
					},
					Expected: []sql.Row{
						{sql.OkResult{RowsAffected: 2}},
					},
				},
				{
					Query: "insert into nodes(id,owner,status,timestamp) values(?, ?, ?, ?) on duplicate key update owner=?,status=?",
					Bindings: map[string]sql.Expression{
						"v1": expression.NewLiteral("id2", sql.Text),
						"v2": expression.NewLiteral("dabe", sql.Text),
						"v3": expression.NewLiteral("off", sql.Text),
						"v4": expression.NewLiteral(3, sql.Int64),
						"v5": expression.NewLiteral("milo", sql.Text),
						"v6": expression.NewLiteral("on", sql.Text),
					},
					Expected: []sql.Row{
						{sql.OkResult{RowsAffected: 1}},
					},
				},
				{
					Query: "select * from nodes",
					Expected: []sql.Row{
						{"id1", "milo", "on", 1},
						{"id2", "dabe", "off", 3},
					},
				},
			},
		},
	}
	for _, tt := range tests {
		TestScript(t, harness, tt)
	}
}

<<<<<<< HEAD
=======
func TestPreparedStatements(t *testing.T, harness Harness) {
	e := mustNewEngine(t, harness)
	defer e.Close()

	for _, query := range queries.PreparedScriptTests {
		TestScript(t, harness, query)
	}
}

// Runs tests on SHOW TABLE STATUS queries.
>>>>>>> a625f0c2
func TestShowTableStatus(t *testing.T, harness Harness) {
	harness.Setup(setup.MydbData, setup.MytableData, setup.OthertableData)
	for _, tt := range queries.ShowTableStatusQueries {
		TestQuery(t, harness, tt.Query, tt.Expected, nil, nil)
	}
}

func TestDateParse(t *testing.T, harness Harness) {
	harness.Setup()
	for _, tt := range queries.DateParseQueries {
		TestQuery(t, harness, tt.Query, tt.Expected, nil, nil)
	}
}

func TestShowTableStatusPrepared(t *testing.T, harness Harness) {
	harness.Setup(setup.MydbData, setup.MytableData, setup.OthertableData)
	for _, tt := range queries.ShowTableStatusQueries {
		TestPreparedQuery(t, harness, tt.Query, tt.Expected, nil)
	}
}

func TestVariableErrors(t *testing.T, harness Harness) {
	harness.Setup()
	e := mustNewEngine(t, harness)
	defer e.Close()
	for _, test := range queries.VariableErrorTests {
		AssertErr(t, e, harness, test.Query, test.ExpectedErr)
	}
}

func TestWarnings(t *testing.T, harness Harness) {
	var queries = []queries.QueryTest{
		{
			Query: `
			SHOW WARNINGS
			`,
			Expected: []sql.Row{
				{"", 3, ""},
				{"", 2, ""},
				{"", 1, ""},
			},
		},
		{
			Query: `
			SHOW WARNINGS LIMIT 1
			`,
			Expected: []sql.Row{
				{"", 3, ""},
			},
		},
		{
			Query: `
			SHOW WARNINGS LIMIT 1,2
			`,
			Expected: []sql.Row{
				{"", 2, ""},
				{"", 1, ""},
			},
		},
		{
			Query: `
			SHOW WARNINGS LIMIT 0
			`,
			Expected: nil,
		},
		{
			Query: `
			SHOW WARNINGS LIMIT 2,1
			`,
			Expected: []sql.Row{
				{"", 1, ""},
			},
		},
		{
			Query: `
			SHOW WARNINGS LIMIT 10
			`,
			Expected: []sql.Row{
				{"", 3, ""},
				{"", 2, ""},
				{"", 1, ""},
			},
		},
		{
			Query: `
			SHOW WARNINGS LIMIT 10,1
			`,
			Expected: nil,
		},
	}

	harness.Setup()
	e := mustNewEngine(t, harness)
	defer e.Close()
	ctx := NewContext(harness)

	ctx.Session.Warn(&sql.Warning{Code: 1})
	ctx.Session.Warn(&sql.Warning{Code: 2})
	ctx.Session.Warn(&sql.Warning{Code: 3})

	for _, tt := range queries {
		TestQueryWithContext(t, ctx, e, harness, tt.Query, tt.Expected, nil, nil)
	}
}

func TestClearWarnings(t *testing.T, harness Harness) {
	require := require.New(t)
	harness.Setup(setup.Mytable...)
	e := mustNewEngine(t, harness)
	defer e.Close()
	ctx := NewContext(harness)

	sch, iter, err := e.Query(ctx, "-- some empty query as a comment")
	require.NoError(err)
	err = iter.Close(ctx)
	require.NoError(err)

	sch, iter, err = e.Query(ctx, "-- some empty query as a comment")
	require.NoError(err)
	err = iter.Close(ctx)
	require.NoError(err)

	sch, iter, err = e.Query(ctx, "-- some empty query as a comment")
	require.NoError(err)
	err = iter.Close(ctx)
	require.NoError(err)

	sch, iter, err = e.Query(ctx, "SHOW WARNINGS")
	require.NoError(err)
	rows, err := sql.RowIterToRows(ctx, sch, iter)
	require.NoError(err)
	err = iter.Close(ctx)
	require.NoError(err)
	require.Equal(3, len(rows))

	sch, iter, err = e.Query(ctx, "SHOW WARNINGS LIMIT 1")
	require.NoError(err)
	rows, err = sql.RowIterToRows(ctx, sch, iter)
	require.NoError(err)
	err = iter.Close(ctx)
	require.NoError(err)
	require.Equal(1, len(rows))

	sch, iter, err = e.Query(ctx, "SELECT * FROM mytable LIMIT 1")
	require.NoError(err)
	_, err = sql.RowIterToRows(ctx, sch, iter)
	require.NoError(err)
	err = iter.Close(ctx)
	require.NoError(err)

	require.Equal(0, len(ctx.Session.Warnings()))
}

func TestUse(t *testing.T, harness Harness) {
	require := require.New(t)
	harness.Setup(setup.MydbData, setup.MytableData, setup.FooData)
	e := mustNewEngine(t, harness)
	defer e.Close()
	ctx := NewContext(harness)
	require.Equal("mydb", ctx.GetCurrentDatabase())

	_, _, err := e.Query(ctx, "USE bar")
	require.Error(err)

	require.Equal("mydb", ctx.GetCurrentDatabase())

	sch, iter, err := e.Query(ctx, "USE foo")
	require.NoError(err)

	rows, err := sql.RowIterToRows(ctx, sch, iter)
	require.NoError(err)
	require.Len(rows, 0)

	require.Equal("foo", ctx.GetCurrentDatabase())

	_, _, err = e.Query(ctx, "USE MYDB")
	require.NoError(err)

	require.Equal("mydb", ctx.GetCurrentDatabase())
}

// TestConcurrentTransactions tests that two concurrent processes/transactions can successfully execute without early
// cancellation.
func TestConcurrentTransactions(t *testing.T, harness Harness) {
	require := require.New(t)
	harness.Setup(setup.MydbData)
	e := mustNewEngine(t, harness)
	defer e.Close()

	RunQuery(t, e, harness, `CREATE TABLE a (x int primary key, y int)`)

	clientSessionA := NewSession(harness)
	clientSessionA.ProcessList = sqle.NewProcessList()

	clientSessionB := NewSession(harness)
	clientSessionB.ProcessList = sqle.NewProcessList()

	var err error
	// We want to add the query to the process list to represent the full workflow.
	clientSessionA, err = clientSessionA.ProcessList.AddProcess(clientSessionA, "INSERT INTO a VALUES (1,1)")
	require.NoError(err)
	sch, iter, err := e.Query(clientSessionA, "INSERT INTO a VALUES (1,1)")
	require.NoError(err)

	clientSessionB, err = clientSessionB.ProcessList.AddProcess(clientSessionB, "INSERT INTO a VALUES (2,2)")
	require.NoError(err)
	sch2, iter2, err := e.Query(clientSessionB, "INSERT INTO a VALUES (2,2)")
	require.NoError(err)

	rows, err := sql.RowIterToRows(clientSessionA, sch, iter)
	require.NoError(err)
	require.Len(rows, 1)

	rows, err = sql.RowIterToRows(clientSessionB, sch2, iter2)
	require.NoError(err)
	require.Len(rows, 1)
}

func TestTransactionScripts(t *testing.T, harness Harness) {
	for _, script := range queries.TransactionTests {
		TestTransactionScript(t, harness, script)
	}
}

func TestNoDatabaseSelected(t *testing.T, harness Harness) {
	harness.Setup(setup.MydbData)
	e := mustNewEngine(t, harness)
	defer e.Close()
	ctx := NewContext(harness)
	ctx.SetCurrentDatabase("")

	AssertErrWithCtx(t, e, harness, ctx, "create table a (b int primary key)", sql.ErrNoDatabaseSelected)
	AssertErrWithCtx(t, e, harness, ctx, "show tables", sql.ErrNoDatabaseSelected)
	AssertErrWithCtx(t, e, harness, ctx, "show triggers", sql.ErrNoDatabaseSelected)

	_, _, err := e.Query(ctx, "ROLLBACK")
	require.NoError(t, err)
}

func TestSessionSelectLimit(t *testing.T, harness Harness) {
	q := []queries.QueryTest{
		{
			Query:    "SELECT i FROM mytable ORDER BY i",
			Expected: []sql.Row{{1}, {2}},
		},
		{
			Query:    "SELECT i FROM (SELECT i FROM mytable ORDER BY i LIMIT 3) t",
			Expected: []sql.Row{{1}, {2}},
		},
		{
			Query:    "SELECT i FROM (SELECT i FROM mytable ORDER BY i DESC) t ORDER BY i LIMIT 3",
			Expected: []sql.Row{{1}, {2}, {3}},
		},
		{
			Query:    "SELECT i FROM (SELECT i FROM mytable ORDER BY i DESC) t ORDER BY i LIMIT 3",
			Expected: []sql.Row{{1}, {2}, {3}},
		},
		{
			Query:    "select count(*), y from a group by y;",
			Expected: []sql.Row{{2, 1}, {3, 2}},
		},
		{
			Query:    "select count(*), y from (select y from a) b group by y;",
			Expected: []sql.Row{{2, 1}, {3, 2}},
		},
		{
			Query:    "select count(*), y from (select y from a) b group by y;",
			Expected: []sql.Row{{2, 1}, {3, 2}},
		},
		{
			Query:    "with b as (select y from a order by x) select * from b",
			Expected: []sql.Row{{1}, {1}},
		},
		{
			Query:    "select x, row_number() over (partition by y) from a order by x;",
			Expected: []sql.Row{{0, 1}, {1, 2}},
		},
		{
			Query:    "select y from a where x < 1 union select y from a where x > 1",
			Expected: []sql.Row{{1}, {2}},
		},
	}

	customSetup := []setup.SetupScript{{
		"Create table a (x int primary key, y int);",
		"Insert into a values (0,1), (1,1), (2,2), (3,2), (4,2), (5,3),(6,3);",
	}}
	harness.Setup(setup.MydbData, setup.MytableData, customSetup)
	e := mustNewEngine(t, harness)
	defer e.Close()
	ctx := NewContext(harness)

	err := ctx.Session.SetSessionVariable(ctx, "sql_select_limit", int64(2))
	require.NoError(t, err)

	for _, tt := range q {
		t.Run(tt.Query, func(t *testing.T) {
			TestQueryWithContext(t, ctx, e, harness, tt.Query, tt.Expected, nil, nil)
		})
	}
}

func TestTracing(t *testing.T, harness Harness) {
	harness.Setup(setup.MydbData, setup.MytableData)
	e := mustNewEngine(t, harness)
	defer e.Close()
	ctx := NewContext(harness)

	tracer := new(test.MemTracer)

	sql.WithTracer(tracer)(ctx)

	sch, iter, err := e.Query(ctx, `SELECT DISTINCT i
		FROM mytable
		WHERE s = 'first row'
		ORDER BY i DESC
		LIMIT 1`)
	require.NoError(t, err)

	rows, err := sql.RowIterToRows(ctx, sch, iter)
	require.Len(t, rows, 1)
	require.NoError(t, err)

	spans := tracer.Spans
	var expectedSpans = []string{
		"plan.Limit",
		"plan.TopN",
		"plan.Distinct",
		"plan.Project",
		"plan.Filter",
		"plan.IndexedTableAccess",
	}

	var spanOperations []string
	for _, s := range spans {
		// only check the ones inside the execution tree
		if strings.HasPrefix(s, "plan.") ||
			strings.HasPrefix(s, "expression.") ||
			strings.HasPrefix(s, "function.") ||
			strings.HasPrefix(s, "aggregation.") {
			spanOperations = append(spanOperations, s)
		}
	}

	require.Equal(t, expectedSpans, spanOperations)
}

func TestCurrentTimestamp(t *testing.T, harness Harness) {
	harness.Setup(setup.MydbData)
	e := mustNewEngine(t, harness)
	defer e.Close()

	date := time.Date(
		2000,      // year
		12,        // month
		12,        // day
		10,        // hour
		15,        // min
		45,        // sec
		987654321, // nsec
		time.UTC,  // location (UTC)
	)

	testCases := []queries.QueryTest{
		{
			Query:    `SELECT CURRENT_TIMESTAMP(0)`,
			Expected: []sql.Row{{time.Date(2000, time.December, 12, 10, 15, 45, 0, time.UTC)}},
		},
		{
			Query:    `SELECT CURRENT_TIMESTAMP(1)`,
			Expected: []sql.Row{{time.Date(2000, time.December, 12, 10, 15, 45, 900000000, time.UTC)}},
		},
		{
			Query:    `SELECT CURRENT_TIMESTAMP(2)`,
			Expected: []sql.Row{{time.Date(2000, time.December, 12, 10, 15, 45, 980000000, time.UTC)}},
		},
		{
			Query:    `SELECT CURRENT_TIMESTAMP(3)`,
			Expected: []sql.Row{{time.Date(2000, time.December, 12, 10, 15, 45, 987000000, time.UTC)}},
		},
		{
			Query:    `SELECT CURRENT_TIMESTAMP(4)`,
			Expected: []sql.Row{{time.Date(2000, time.December, 12, 10, 15, 45, 987600000, time.UTC)}},
		},
		{
			Query:    `SELECT CURRENT_TIMESTAMP(5)`,
			Expected: []sql.Row{{time.Date(2000, time.December, 12, 10, 15, 45, 987650000, time.UTC)}},
		},
		{
			Query:    `SELECT CURRENT_TIMESTAMP(6)`,
			Expected: []sql.Row{{time.Date(2000, time.December, 12, 10, 15, 45, 987654000, time.UTC)}},
		},
	}

	errorTests := []queries.GenericErrorQueryTest{
		{
			Query: "SELECT CURRENT_TIMESTAMP(-1)",
		},
		{
			Query: `SELECT CURRENT_TIMESTAMP(NULL)`,
		},
		{
			Query: "SELECT CURRENT_TIMESTAMP('notanint')",
		},
	}

	for _, tt := range testCases {
		sql.RunWithNowFunc(func() time.Time {
			return date
		}, func() error {
			TestQuery(t, harness, tt.Query, tt.Expected, tt.ExpectedColumns, tt.Bindings)
			return nil
		})
	}
	for _, tt := range errorTests {
		sql.RunWithNowFunc(func() time.Time {
			return date
		}, func() error {
			runGenericErrorTest(t, harness, tt)
			return nil
		})
	}
}

func TestAddDropPks(t *testing.T, harness Harness) {
	harness.Setup([]setup.SetupScript{{
		"create database mydb",
		"use mydb",
		"create table t1 (pk varchar(20), v varchar(20) default (concat(pk, '-foo')), primary key (pk, v))",
		"insert into t1 values ('a1', 'a2'), ('a2', 'a3'), ('a3', 'a4')",
	}})
	e := mustNewEngine(t, harness)
	defer e.Close()
	ctx := NewContext(harness)

	t.Run("Drop Primary key for table with multiple primary keys", func(t *testing.T) {
		TestQueryWithContext(t, ctx, e, harness, `SELECT * FROM t1`, []sql.Row{
			{"a1", "a2"},
			{"a2", "a3"},
			{"a3", "a4"},
		}, nil, nil)

		RunQuery(t, e, harness, `ALTER TABLE t1 DROP PRIMARY KEY`)

		// Assert the table is still queryable
		TestQueryWithContext(t, ctx, e, harness, `SELECT * FROM t1`, []sql.Row{
			{"a1", "a2"},
			{"a2", "a3"},
			{"a3", "a4"},
		}, nil, nil)

		// Assert that the table is insertable
		TestQueryWithContext(t, ctx, e, harness, `INSERT INTO t1 VALUES ("a1", "a2")`, []sql.Row{
			sql.Row{sql.OkResult{RowsAffected: 1}},
		}, nil, nil)

		TestQueryWithContext(t, ctx, e, harness, `SELECT * FROM t1 ORDER BY pk`, []sql.Row{
			{"a1", "a2"},
			{"a1", "a2"},
			{"a2", "a3"},
			{"a3", "a4"},
		}, nil, nil)

		TestQueryWithContext(t, ctx, e, harness, `DELETE FROM t1 WHERE pk = "a1" LIMIT 1`, []sql.Row{
			sql.Row{sql.OkResult{RowsAffected: 1}},
		}, nil, nil)

		TestQueryWithContext(t, ctx, e, harness, `SELECT * FROM t1 ORDER BY pk`, []sql.Row{
			{"a1", "a2"},
			{"a2", "a3"},
			{"a3", "a4"},
		}, nil, nil)

		// Add back a new primary key and assert the table is queryable
		RunQuery(t, e, harness, `ALTER TABLE t1 ADD PRIMARY KEY (pk, v)`)
		TestQueryWithContext(t, ctx, e, harness, `SELECT * FROM t1`, []sql.Row{
			{"a1", "a2"},
			{"a2", "a3"},
			{"a3", "a4"},
		}, nil, nil)

		// Drop the original Pk, create an index, create a new primary key
		RunQuery(t, e, harness, `ALTER TABLE t1 DROP PRIMARY KEY`)
		RunQuery(t, e, harness, `ALTER TABLE t1 ADD INDEX myidx (v)`)
		RunQuery(t, e, harness, `ALTER TABLE t1 ADD PRIMARY KEY (pk)`)

		// Assert the table is insertable
		TestQueryWithContext(t, ctx, e, harness, `INSERT INTO t1 VALUES ("a4", "a3")`, []sql.Row{
			sql.Row{sql.OkResult{RowsAffected: 1}},
		}, nil, nil)

		// Assert that an indexed based query still functions appropriately
		TestQueryWithContext(t, ctx, e, harness, `SELECT * FROM t1 WHERE v='a3'`, []sql.Row{
			{"a2", "a3"},
			{"a4", "a3"},
		}, nil, nil)

		RunQuery(t, e, harness, `ALTER TABLE t1 DROP PRIMARY KEY`)

		// Assert that the table is insertable
		TestQueryWithContext(t, ctx, e, harness, `INSERT INTO t1 VALUES ("a1", "a2")`, []sql.Row{
			sql.Row{sql.OkResult{RowsAffected: 1}},
		}, nil, nil)

		TestQueryWithContext(t, ctx, e, harness, `SELECT * FROM t1 ORDER BY pk`, []sql.Row{
			{"a1", "a2"},
			{"a1", "a2"},
			{"a2", "a3"},
			{"a3", "a4"},
			{"a4", "a3"},
		}, nil, nil)

		// Assert that a duplicate row causes an alter table error
		AssertErr(t, e, harness, `ALTER TABLE t1 ADD PRIMARY KEY (pk, v)`, sql.ErrPrimaryKeyViolation)

		// Assert that the schema of t1 is unchanged
		TestQueryWithContext(t, ctx, e, harness, `DESCRIBE t1`, []sql.Row{
			{"pk", "varchar(20)", "NO", "", "NULL", ""},
			{"v", "varchar(20)", "NO", "MUL", "(concat(pk,'-foo'))", "DEFAULT_GENERATED"},
		}, nil, nil)
		// Assert that adding a primary key with an unknown column causes an error
		AssertErr(t, e, harness, `ALTER TABLE t1 ADD PRIMARY KEY (v2)`, sql.ErrKeyColumnDoesNotExist)

		// Truncate the table and re-add rows
		RunQuery(t, e, harness, "TRUNCATE t1")
		RunQuery(t, e, harness, "ALTER TABLE t1 DROP INDEX myidx")
		RunQuery(t, e, harness, `ALTER TABLE t1 ADD PRIMARY KEY (pk, v)`)
		RunQuery(t, e, harness, `INSERT INTO t1 values ("a1","a2"),("a2","a3"),("a3","a4")`)

		// Execute a MultiDDL Alter Statement
		RunQuery(t, e, harness, `ALTER TABLE t1 DROP PRIMARY KEY, ADD PRIMARY KEY (v)`)
		TestQueryWithContext(t, ctx, e, harness, `DESCRIBE t1`, []sql.Row{
			{"pk", "varchar(20)", "NO", "", "NULL", ""},
			{"v", "varchar(20)", "NO", "PRI", "(concat(pk,'-foo'))", "DEFAULT_GENERATED"},
		}, nil, nil)
		AssertErr(t, e, harness, `INSERT INTO t1 (pk, v) values ("a100", "a3")`, sql.ErrPrimaryKeyViolation)

		TestQueryWithContext(t, ctx, e, harness, `SELECT * FROM t1 ORDER BY pk`, []sql.Row{
			{"a1", "a2"},
			{"a2", "a3"},
			{"a3", "a4"},
		}, nil, nil)
		RunQuery(t, e, harness, `ALTER TABLE t1 DROP PRIMARY KEY`)

		// Technically the query beneath errors in MySQL but I'm pretty sure it's a bug cc:
		// https://stackoverflow.com/questions/8301744/mysql-reports-a-primary-key-but-can-not-drop-it-from-the-table
		RunQuery(t, e, harness, `ALTER TABLE t1 ADD PRIMARY KEY (pk, v), DROP PRIMARY KEY`)
		TestQueryWithContext(t, ctx, e, harness, `DESCRIBE t1`, []sql.Row{
			{"pk", "varchar(20)", "NO", "", "NULL", ""},
			{"v", "varchar(20)", "NO", "", "(concat(pk,'-foo'))", "DEFAULT_GENERATED"},
		}, nil, nil)
		TestQueryWithContext(t, ctx, e, harness, `SELECT * FROM t1 ORDER BY pk`, []sql.Row{
			{"a1", "a2"},
			{"a2", "a3"},
			{"a3", "a4"},
		}, nil, nil)
	})

	t.Run("No database selected", func(t *testing.T) {
		// Create new database and table and alter the table in other database
		RunQuery(t, e, harness, `CREATE DATABASE newdb`)
		RunQuery(t, e, harness, `CREATE TABLE newdb.tab1 (pk int, c1 int)`)
		RunQuery(t, e, harness, `ALTER TABLE newdb.tab1 ADD PRIMARY KEY (pk)`)

		// Assert that the pk is not primary key
		TestQueryWithContext(t, ctx, e, harness, `SHOW CREATE TABLE newdb.tab1`, []sql.Row{
			{"tab1", "CREATE TABLE `tab1` (\n  `pk` int NOT NULL,\n  `c1` int,\n  PRIMARY KEY (`pk`)\n) ENGINE=InnoDB DEFAULT CHARSET=utf8mb4 COLLATE=utf8mb4_0900_bin"},
		}, nil, nil)

		// Drop all primary key from other database table
		RunQuery(t, e, harness, `ALTER TABLE newdb.tab1 DROP PRIMARY KEY`)

		// Assert that NOT NULL constraint is kept
		TestQueryWithContext(t, ctx, e, harness, `SHOW CREATE TABLE newdb.tab1`, []sql.Row{
			{"tab1", "CREATE TABLE `tab1` (\n  `pk` int NOT NULL,\n  `c1` int\n) ENGINE=InnoDB DEFAULT CHARSET=utf8mb4 COLLATE=utf8mb4_0900_bin"},
		}, nil, nil)
	})

	t.Run("Drop primary key with auto increment", func(t *testing.T) {
		ctx.SetCurrentDatabase("mydb")
		RunQuery(t, e, harness, "CREATE TABLE test(pk int AUTO_INCREMENT PRIMARY KEY, val int)")

		AssertErr(t, e, harness, "ALTER TABLE test DROP PRIMARY KEY", sql.ErrWrongAutoKey)

		RunQuery(t, e, harness, "ALTER TABLE test modify pk int, drop primary key")
		TestQueryWithContext(t, ctx, e, harness, "DESCRIBE test", []sql.Row{{"pk", "int", "NO", "", "NULL", ""},
			{"val", "int", "YES", "", "NULL", ""}}, nil, nil)

		// Get rid of not null constraint
		// TODO: Support ALTER TABLE test drop primary key modify pk int
		RunQuery(t, e, harness, "ALTER TABLE test modify pk int")
		TestQueryWithContext(t, ctx, e, harness, "DESCRIBE test", []sql.Row{{"pk", "int", "YES", "", "NULL", ""},
			{"val", "int", "YES", "", "NULL", ""}}, nil, nil)

		// Ensure that the autoincrement functionality is all gone and that null does not get misinterpreted
		TestQueryWithContext(t, ctx, e, harness, `INSERT INTO test VALUES (1, 1), (NULL, 1)`, []sql.Row{
			sql.Row{sql.OkResult{RowsAffected: 2}},
		}, nil, nil)

		TestQueryWithContext(t, ctx, e, harness, `SELECT * FROM test ORDER BY pk`, []sql.Row{
			{nil, 1},
			{1, 1},
		}, nil, nil)
	})

}

func TestAddAutoIncrementColumn(t *testing.T, harness Harness) {
	harness.Setup([]setup.SetupScript{{
		"create database mydb",
		"use mydb",
	}})
	e := mustNewEngine(t, harness)
	defer e.Close()
	ctx := NewContext(harness)

	t.Run("Add primary key column with auto increment", func(t *testing.T) {
		ctx.SetCurrentDatabase("mydb")
		RunQuery(t, e, harness, "CREATE TABLE t1 (i int, j int);")
		RunQuery(t, e, harness, "insert into t1 values (1,1), (2,2), (3,3)")
		AssertErr(
			t, e, harness,
			"alter table t1 add column pk int primary key;",
			sql.ErrPrimaryKeyViolation,
		)

		TestQueryWithContext(
			t, ctx, e, harness,
			"alter table t1 add column pk int primary key auto_increment;",
			[]sql.Row{{sql.NewOkResult(0)}},
			nil, nil,
		)

		TestQueryWithContext(
			t, ctx, e, harness,
			"select pk from t1;",
			[]sql.Row{
				{1},
				{2},
				{3},
			},
			nil, nil,
		)

		TestQueryWithContext(
			t, ctx, e, harness,
			"show create table t1;",
			[]sql.Row{
				{"t1", "CREATE TABLE `t1` (\n  `i` int,\n  `j` int,\n  `pk` int NOT NULL AUTO_INCREMENT,\n  PRIMARY KEY (`pk`)\n) ENGINE=InnoDB DEFAULT CHARSET=utf8mb4 COLLATE=utf8mb4_0900_bin"},
			},
			nil, nil,
		)
	})

	t.Run("Add primary key column with auto increment first", func(t *testing.T) {
		ctx.SetCurrentDatabase("mydb")
		RunQuery(t, e, harness, "CREATE TABLE t2 (i int, j int);")
		RunQuery(t, e, harness, "insert into t2 values (1,1), (2,2), (3,3)")
		TestQueryWithContext(
			t, ctx, e, harness,
			"alter table t2 add column pk int primary key auto_increment first;",
			[]sql.Row{{sql.NewOkResult(0)}},
			nil, nil,
		)

		TestQueryWithContext(
			t, ctx, e, harness,
			"select pk from t2;",
			[]sql.Row{
				{1},
				{2},
				{3},
			},
			nil, nil,
		)

		TestQueryWithContext(
			t, ctx, e, harness,
			"show create table t2;",
			[]sql.Row{
				{"t2", "CREATE TABLE `t2` (\n  `pk` int NOT NULL AUTO_INCREMENT,\n  `i` int,\n  `j` int,\n  PRIMARY KEY (`pk`)\n) ENGINE=InnoDB DEFAULT CHARSET=utf8mb4 COLLATE=utf8mb4_0900_bin"},
			},
			nil, nil,
		)
	})
}

func TestNullRanges(t *testing.T, harness Harness) {
	harness.Setup(setup.NullsSetup...)
	for _, tt := range queries.NullRangeTests {
		TestQuery(t, harness, tt.Query, tt.Expected, nil, nil)
	}
}

func TestJsonScripts(t *testing.T, harness Harness) {
	for _, script := range queries.JsonScripts {
		TestScript(t, harness, script)
	}
}

type customFunc struct {
	expression.UnaryExpression
}

func (c customFunc) String() string {
	return "customFunc(" + c.Child.String() + ")"
}

func (c customFunc) Type() sql.Type {
	return sql.Uint32
}

func (c customFunc) Eval(ctx *sql.Context, row sql.Row) (interface{}, error) {
	return int64(5), nil
}

func (c customFunc) WithChildren(children ...sql.Expression) (sql.Expression, error) {
	return &customFunc{expression.UnaryExpression{children[0]}}, nil
}

func TestAlterTable(t *testing.T, harness Harness) {
	errorTests := []queries.QueryErrorTest{
		{
			Query:       "ALTER TABLE one_pk_two_idx MODIFY COLUMN v1 BIGINT DEFAULT (pk) AFTER v3",
			ExpectedErr: sql.ErrTableColumnNotFound,
		},
		{
			Query:       "ALTER TABLE one_pk_two_idx ADD COLUMN v4 BIGINT DEFAULT (pk) AFTER v3",
			ExpectedErr: sql.ErrTableColumnNotFound,
		},
		{
			Query:       "ALTER TABLE one_pk_two_idx ADD COLUMN v3 BIGINT DEFAULT 5, RENAME COLUMN v3 to v4",
			ExpectedErr: sql.ErrTableColumnNotFound,
		},
		{
			Query:       "ALTER TABLE one_pk_two_idx ADD COLUMN v3 BIGINT DEFAULT 5, modify column v3 bigint default null",
			ExpectedErr: sql.ErrTableColumnNotFound,
		},
	}

	harness.Setup(setup.MydbData, setup.Pk_tablesData)
	e := mustNewEngine(t, harness)
	defer e.Close()
	for _, tt := range errorTests {
		runQueryErrorTest(t, harness, tt)
	}

	t.Run("variety of alter column statements in a single statement", func(t *testing.T) {
		RunQuery(t, e, harness, "CREATE TABLE t32(pk BIGINT PRIMARY KEY, v1 int, v2 int, v3 int default (v1), toRename int)")
		RunQuery(t, e, harness, `alter table t32 add column v4 int after pk,
			drop column v2, modify v1 varchar(100) not null,
			alter column v3 set default 100, rename column toRename to newName`)

		ctx := NewContext(harness)
		t32, _, err := e.Analyzer.Catalog.Table(ctx, ctx.GetCurrentDatabase(), "t32")
		require.NoError(t, err)
		assertSchemasEqualWithDefaults(t, sql.Schema{
			{Name: "pk", Type: sql.Int64, Nullable: false, Source: "t32", PrimaryKey: true},
			{Name: "v4", Type: sql.Int32, Nullable: true, Source: "t32"},
			{Name: "v1", Type: sql.MustCreateStringWithDefaults(sqltypes.VarChar, 100), Source: "t32"},
			{Name: "v3", Type: sql.Int32, Nullable: true, Source: "t32", Default: NewColumnDefaultValue(expression.NewLiteral(int8(100), sql.Int8), sql.Int32, true, false, true)},
			{Name: "newName", Type: sql.Int32, Nullable: true, Source: "t32"},
		}, t32.Schema())

		RunQuery(t, e, harness, "CREATE TABLE t32_2(pk BIGINT PRIMARY KEY, v1 int, v2 int, v3 int)")
		RunQuery(t, e, harness, `alter table t32_2 drop v1, add v1 int`)

		t32, _, err = e.Analyzer.Catalog.Table(ctx, ctx.GetCurrentDatabase(), "t32_2")
		require.NoError(t, err)
		assertSchemasEqualWithDefaults(t, sql.Schema{
			{Name: "pk", Type: sql.Int64, Nullable: false, Source: "t32_2", PrimaryKey: true},
			{Name: "v2", Type: sql.Int32, Nullable: true, Source: "t32_2"},
			{Name: "v3", Type: sql.Int32, Nullable: true, Source: "t32_2"},
			{Name: "v1", Type: sql.Int32, Nullable: true, Source: "t32_2"},
		}, t32.Schema())

		RunQuery(t, e, harness, "CREATE TABLE t32_3(pk BIGINT PRIMARY KEY, v1 int, v2 int, v3 int)")
		RunQuery(t, e, harness, `alter table t32_3 rename column v1 to v5, add v1 int`)

		t32, _, err = e.Analyzer.Catalog.Table(ctx, ctx.GetCurrentDatabase(), "t32_3")
		require.NoError(t, err)
		assertSchemasEqualWithDefaults(t, sql.Schema{
			{Name: "pk", Type: sql.Int64, Nullable: false, Source: "t32_3", PrimaryKey: true},
			{Name: "v5", Type: sql.Int32, Nullable: true, Source: "t32_3"},
			{Name: "v2", Type: sql.Int32, Nullable: true, Source: "t32_3"},
			{Name: "v3", Type: sql.Int32, Nullable: true, Source: "t32_3"},
			{Name: "v1", Type: sql.Int32, Nullable: true, Source: "t32_3"},
		}, t32.Schema())

		// Error cases: dropping a column added in the same statement, dropping a column not present in the original schema,
		// dropping a column renamed away
		AssertErr(t, e, harness, "alter table t32 add column vnew int, drop column vnew", sql.ErrTableColumnNotFound)
		AssertErr(t, e, harness, "alter table t32 rename column v3 to v5, drop column v5", sql.ErrTableColumnNotFound)
		AssertErr(t, e, harness, "alter table t32 rename column v3 to v5, drop column v3", sql.ErrTableColumnNotFound)
	})

	t.Run("mix of alter column, add and drop constraints in one statement", func(t *testing.T) {
		RunQuery(t, e, harness, "CREATE TABLE t33(pk BIGINT PRIMARY KEY, v1 int, v2 int)")
		RunQuery(t, e, harness, `alter table t33 add column v4 int after pk,
			drop column v2, add constraint v1gt0 check (v1 > 0)`)

		ctx := NewContext(harness)
		t33, _, err := e.Analyzer.Catalog.Table(ctx, ctx.GetCurrentDatabase(), "t33")
		require.NoError(t, err)
		assert.Equal(t, sql.Schema{
			{Name: "pk", Type: sql.Int64, Nullable: false, Source: "t33", PrimaryKey: true},
			{Name: "v4", Type: sql.Int32, Nullable: true, Source: "t33"},
			{Name: "v1", Type: sql.Int32, Nullable: true, Source: "t33"},
		}, t33.Schema())

		ct, ok := t33.(sql.CheckTable)
		require.True(t, ok, "CheckTable required for this test")
		checks, err := ct.GetChecks(ctx)
		require.NoError(t, err)
		assert.Equal(t, []sql.CheckDefinition{
			{
				Name:            "v1gt0",
				CheckExpression: "(v1 > 0)",
				Enforced:        true,
			},
		}, checks)
	})

	t.Run("drop column preserves check constraints", func(t *testing.T) {
		RunQuery(t, e, harness, "create table t34 (i bigint primary key, s varchar(20))")
		RunQuery(t, e, harness, "ALTER TABLE t34 ADD COLUMN j int, ADD COLUMN k int")
		RunQuery(t, e, harness, "ALTER TABLE t34 ADD CONSTRAINT test_check CHECK (j < 12345)")

		AssertErr(t, e, harness, "ALTER TABLE t34 DROP COLUMN j", sql.ErrCheckConstraintInvalidatedByColumnAlter)

		RunQuery(t, e, harness, "ALTER TABLE t34 DROP COLUMN k")
		tt := queries.QueryTest{
			Query: "show create table t34",
			Expected: []sql.Row{{"t34", "CREATE TABLE `t34` (\n" +
				"  `i` bigint NOT NULL,\n" +
				"  `s` varchar(20),\n" +
				"  `j` int,\n" +
				"  PRIMARY KEY (`i`),\n" +
				"  CONSTRAINT `test_check` CHECK ((`j` < 12345))\n" +
				") ENGINE=InnoDB DEFAULT CHARSET=utf8mb4 COLLATE=utf8mb4_0900_bin"}},
		}
		TestQueryWithEngine(t, harness, e, tt)
	})

	t.Run("drop column preserves indexes", func(t *testing.T) {
		ctx := NewContext(harness)
		RunQuery(t, e, harness, "create table t35 (i bigint primary key, s varchar(20), s2 varchar(20))")
		RunQuery(t, e, harness, "ALTER TABLE t35 ADD unique key test_key (s)")

		RunQuery(t, e, harness, "ALTER TABLE t35 DROP COLUMN s2")
		TestQueryWithContext(t, ctx, e, harness, "show create table t35",
			[]sql.Row{{"t35", "CREATE TABLE `t35` (\n" +
				"  `i` bigint NOT NULL,\n" +
				"  `s` varchar(20),\n" +
				"  PRIMARY KEY (`i`),\n" +
				"  UNIQUE KEY `test_key` (`s`)\n" +
				") ENGINE=InnoDB DEFAULT CHARSET=utf8mb4 COLLATE=utf8mb4_0900_bin"}},
			nil, nil)
	})

	t.Run("drop column prevents foreign key violations", func(t *testing.T) {
		RunQuery(t, e, harness, "create table t36 (i bigint primary key, j varchar(20))")
		RunQuery(t, e, harness, "create table t37 (i bigint primary key, j varchar(20))")
		RunQuery(t, e, harness, "ALTER TABLE t36 ADD key (j)")
		RunQuery(t, e, harness, "ALTER TABLE t37 ADD constraint fk_36 foreign key (j) references t36(j)")

		AssertErr(t, e, harness, "ALTER TABLE t37 DROP COLUMN j", sql.ErrForeignKeyDropColumn)
	})

	t.Run("disable keys / enable keys", func(t *testing.T) {
		ctx := NewContext(harness)
		AssertWarningAndTestQuery(t, e, ctx, harness, "ALTER TABLE t33 DISABLE KEYS",
			[]sql.Row{{sql.NewOkResult(0)}},
			nil, mysql.ERNotSupportedYet, 1,
			"", false)
		AssertWarningAndTestQuery(t, e, ctx, harness, "ALTER TABLE t33 ENABLE KEYS",
			[]sql.Row{{sql.NewOkResult(0)}}, nil, mysql.ERNotSupportedYet, 1,
			"", false)
	})

	t.Run("adding a unique constraint errors if violations exist", func(t *testing.T) {
		// single column unique constraint (success)
		RunQuery(t, e, harness, "CREATE TABLE t38 (pk int PRIMARY KEY, col1 int)")
		RunQuery(t, e, harness, "INSERT INTO t38 VALUES (1, 1)")
		RunQuery(t, e, harness, "INSERT INTO t38 VALUES (2, 2)")
		RunQuery(t, e, harness, "INSERT INTO t38 VALUES (3, NULL)")
		RunQuery(t, e, harness, "INSERT INTO t38 VALUES (4, NULL)")
		RunQuery(t, e, harness, "ALTER TABLE t38 ADD UNIQUE u_col1 (col1)")

		// multi column unique constraint (success)
		RunQuery(t, e, harness, "CREATE TABLE t39 (pk int PRIMARY KEY, col1 int, col2 int)")
		RunQuery(t, e, harness, "INSERT INTO t39 VALUES (1, 1, 1)")
		RunQuery(t, e, harness, "INSERT INTO t39 VALUES (2, 1, 2)")
		RunQuery(t, e, harness, "INSERT INTO t39 VALUES (3, 2, 1)")
		RunQuery(t, e, harness, "INSERT INTO t39 VALUES (4, 1, NULL)")
		RunQuery(t, e, harness, "INSERT INTO t39 VALUES (5, 1, NULL)")
		RunQuery(t, e, harness, "INSERT INTO t39 VALUES (6, NULL, 1)")
		RunQuery(t, e, harness, "INSERT INTO t39 VALUES (7, NULL, 1)")
		RunQuery(t, e, harness, "INSERT INTO t39 VALUES (8, NULL, NULL)")
		RunQuery(t, e, harness, "INSERT INTO t39 VALUES (9, NULL, NULL)")
		RunQuery(t, e, harness, "ALTER TABLE t39 ADD UNIQUE u_col1_col2 (col1, col2)")

		// single column unique constraint (failure)
		RunQuery(t, e, harness, "ALTER TABLE t38 DROP INDEX u_col1;")
		RunQuery(t, e, harness, "INSERT INTO t38 VALUES (5, 1);")
		AssertErr(t, e, harness, "ALTER TABLE t38 ADD UNIQUE u_col1 (col1)", sql.ErrUniqueKeyViolation)
		tt := queries.QueryTest{
			Query: "show create table t38;",
			Expected: []sql.Row{{"t38", "CREATE TABLE `t38` (\n" +
				"  `pk` int NOT NULL,\n" +
				"  `col1` int,\n" +
				"  PRIMARY KEY (`pk`)\n" +
				") ENGINE=InnoDB DEFAULT CHARSET=utf8mb4 COLLATE=utf8mb4_0900_bin"}},
		}
		TestQueryWithEngine(t, harness, e, tt)

		// multi column unique constraint (failure)
		RunQuery(t, e, harness, "ALTER TABLE t39 DROP INDEX u_col1_col2;")
		RunQuery(t, e, harness, "INSERT INTO t39 VALUES (10, 1, 1);")
		AssertErr(t, e, harness, "ALTER TABLE t39 ADD UNIQUE u_col1_col2 (col1, col2)", sql.ErrUniqueKeyViolation)
		tt = queries.QueryTest{
			Query: "show create table t39;",
			Expected: []sql.Row{{"t39", "CREATE TABLE `t39` (\n" +
				"  `pk` int NOT NULL,\n" +
				"  `col1` int,\n" +
				"  `col2` int,\n" +
				"  PRIMARY KEY (`pk`)\n" +
				") ENGINE=InnoDB DEFAULT CHARSET=utf8mb4 COLLATE=utf8mb4_0900_bin"}},
		}
		TestQueryWithEngine(t, harness, e, tt)
	})

	t.Run("ALTER TABLE remove AUTO_INCREMENT", func(t *testing.T) {
		RunQuery(t, e, harness, "CREATE TABLE t40 (pk int AUTO_INCREMENT PRIMARY KEY, val int)")
		RunQuery(t, e, harness, "INSERT into t40 VALUES (1, 1), (NULL, 2), (NULL, 3)")

		RunQuery(t, e, harness, "ALTER TABLE t40 MODIFY COLUMN pk int")
		ctx := harness.NewContext()
		TestQueryWithContext(t, ctx, e, harness, "DESCRIBE t40", []sql.Row{
			{"pk", "int", "NO", "PRI", "NULL", ""},
			{"val", "int", "YES", "", "NULL", ""}},
			nil, nil)

		AssertErr(t, e, harness, "INSERT INTO t40 VALUES (NULL, 4)", sql.ErrInsertIntoNonNullableProvidedNull)
		RunQuery(t, e, harness, "DROP TABLE t40")

		RunQuery(t, e, harness, "CREATE TABLE t40 (pk int AUTO_INCREMENT PRIMARY KEY, val int)")
		RunQuery(t, e, harness, "INSERT into t40 VALUES (NULL, 1)")

		TestQueryWithContext(t, ctx, e, harness, "SELECT * FROM t40", []sql.Row{{1, 1}}, nil, nil)
	})
}

func NewColumnDefaultValue(expr sql.Expression, outType sql.Type, representsLiteral, isParenthesized, mayReturnNil bool) *sql.ColumnDefaultValue {
	cdv, err := sql.NewColumnDefaultValue(expr, outType, representsLiteral, isParenthesized, mayReturnNil)
	if err != nil {
		panic(err)
	}
	return cdv
}

func TestColumnDefaults(t *testing.T, harness Harness) {
	harness.Setup(setup.MydbData, setup.MytableData)
	e := mustNewEngine(t, harness)
	defer e.Close()
	ctx := NewContext(harness)

	e.Analyzer.Catalog.RegisterFunction(NewContext(harness), sql.Function1{
		Name: "customfunc",
		Fn: func(e1 sql.Expression) sql.Expression {
			return &customFunc{expression.UnaryExpression{e1}}
		},
	})

	t.Run("Standard default literal", func(t *testing.T) {
		TestQueryWithContext(t, ctx, e, harness, "CREATE TABLE t1(pk BIGINT PRIMARY KEY, v1 BIGINT DEFAULT 2)", []sql.Row{{sql.NewOkResult(0)}}, nil, nil)
		RunQuery(t, e, harness, "INSERT INTO t1 (pk) VALUES (1), (2)")
		TestQueryWithContext(t, ctx, e, harness, "SELECT * FROM t1", []sql.Row{{1, 2}, {2, 2}}, nil, nil)
	})

	t.Run("Default expression with function and referenced column", func(t *testing.T) {
		TestQueryWithContext(t, ctx, e, harness, "CREATE TABLE t2(pk BIGINT PRIMARY KEY, v1 SMALLINT DEFAULT (GREATEST(pk, 2)))", []sql.Row{{sql.NewOkResult(0)}}, nil, nil)
		RunQuery(t, e, harness, "INSERT INTO t2 (pk) VALUES (1), (2), (3)")
		TestQueryWithContext(t, ctx, e, harness, "SELECT * FROM t2", []sql.Row{{1, 2}, {2, 2}, {3, 3}}, nil, nil)
	})

	t.Run("Default expression converting to proper column type", func(t *testing.T) {
		TestQueryWithContext(t, ctx, e, harness, "CREATE TABLE t3(pk BIGINT PRIMARY KEY, v1 VARCHAR(20) DEFAULT (GREATEST(pk, 2)))", []sql.Row{{sql.NewOkResult(0)}}, nil, nil)
		RunQuery(t, e, harness, "INSERT INTO t3 (pk) VALUES (1), (2), (3)")
		TestQueryWithContext(t, ctx, e, harness, "SELECT * FROM t3", []sql.Row{{1, "2"}, {2, "2"}, {3, "3"}}, nil, nil)
	})

	t.Run("Default literal of different type but implicitly converts", func(t *testing.T) {
		TestQueryWithContext(t, ctx, e, harness, "CREATE TABLE t4(pk BIGINT PRIMARY KEY, v1 BIGINT DEFAULT '4')", []sql.Row{{sql.NewOkResult(0)}}, nil, nil)
		RunQuery(t, e, harness, "INSERT INTO t4 (pk) VALUES (1), (2)")
		TestQueryWithContext(t, ctx, e, harness, "SELECT * FROM t4", []sql.Row{{1, 4}, {2, 4}}, nil, nil)
	})

	t.Run("Back reference to default literal", func(t *testing.T) {
		TestQueryWithContext(t, ctx, e, harness, "CREATE TABLE t5(pk BIGINT PRIMARY KEY, v1 BIGINT DEFAULT (v2), v2 BIGINT DEFAULT 7)", []sql.Row{{sql.NewOkResult(0)}}, nil, nil)
		RunQuery(t, e, harness, "INSERT INTO t5 (pk) VALUES (1), (2)")
		TestQueryWithContext(t, ctx, e, harness, "SELECT * FROM t5", []sql.Row{{1, 7, 7}, {2, 7, 7}}, nil, nil)
	})

	t.Run("Forward reference to default literal", func(t *testing.T) {
		TestQueryWithContext(t, ctx, e, harness, "CREATE TABLE t6(pk BIGINT PRIMARY KEY, v1 BIGINT DEFAULT 9, v2 BIGINT DEFAULT (v1))", []sql.Row{{sql.NewOkResult(0)}}, nil, nil)
		RunQuery(t, e, harness, "INSERT INTO t6 (pk) VALUES (1), (2)")
		TestQueryWithContext(t, ctx, e, harness, "SELECT * FROM t6", []sql.Row{{1, 9, 9}, {2, 9, 9}}, nil, nil)
	})

	t.Run("Forward reference to default expression", func(t *testing.T) {
		TestQueryWithContext(t, ctx, e, harness, "CREATE TABLE t7(pk BIGINT PRIMARY KEY, v1 BIGINT DEFAULT (8), v2 BIGINT DEFAULT (v1))", []sql.Row{{sql.NewOkResult(0)}}, nil, nil)
		RunQuery(t, e, harness, "INSERT INTO t7 (pk) VALUES (1), (2)")
		TestQueryWithContext(t, ctx, e, harness, "SELECT * FROM t7", []sql.Row{{1, 8, 8}, {2, 8, 8}}, nil, nil)
	})

	t.Run("Back reference to value", func(t *testing.T) {
		TestQueryWithContext(t, ctx, e, harness, "CREATE TABLE t8(pk BIGINT PRIMARY KEY, v1 BIGINT DEFAULT (v2 + 1), v2 BIGINT)", []sql.Row{{sql.NewOkResult(0)}}, nil, nil)
		RunQuery(t, e, harness, "INSERT INTO t8 (pk, v2) VALUES (1, 4), (2, 6)")
		TestQueryWithContext(t, ctx, e, harness, "SELECT * FROM t8", []sql.Row{{1, 5, 4}, {2, 7, 6}}, nil, nil)
	})

	t.Run("TEXT expression", func(t *testing.T) {
		TestQueryWithContext(t, ctx, e, harness, "CREATE TABLE t9(pk BIGINT PRIMARY KEY, v1 LONGTEXT DEFAULT (77))", []sql.Row{{sql.NewOkResult(0)}}, nil, nil)
		RunQuery(t, e, harness, "INSERT INTO t9 (pk) VALUES (1), (2)")
		TestQueryWithContext(t, ctx, e, harness, "SELECT * FROM t9", []sql.Row{{1, "77"}, {2, "77"}}, nil, nil)
	})

	t.Run("DATETIME/TIMESTAMP NOW/CURRENT_TIMESTAMP current_timestamp", func(t *testing.T) {
		TestQueryWithContext(t, ctx, e, harness, "CREATE TABLE t10(pk BIGINT PRIMARY KEY, v1 DATETIME DEFAULT NOW(), v2 DATETIME DEFAULT CURRENT_TIMESTAMP(),"+
			"v3 TIMESTAMP DEFAULT NOW(), v4 TIMESTAMP DEFAULT CURRENT_TIMESTAMP())", []sql.Row{{sql.NewOkResult(0)}}, nil, nil)

		// truncating time to microseconds for compatibility with integrators who may store more precision (go gives nanos)
		now := time.Now().Truncate(time.Microsecond)
		sql.RunWithNowFunc(func() time.Time {
			return now
		}, func() error {
			RunQuery(t, e, harness, "insert into t10(pk) values (1)")
			return nil
		})
		TestQueryWithContext(t, ctx, e, harness, "select * from t10 order by 1", []sql.Row{
			{1, now.UTC(), now.UTC().Truncate(time.Second), now.UTC(), now.UTC().Truncate(time.Second)},
		}, nil, nil)
	})

	// TODO: zero timestamps work slightly differently than they do in MySQL, where the zero time is "0000-00-00 00:00:00"
	//  We use "0000-01-01 00:00:00"
	t.Run("DATETIME/TIMESTAMP NOW/CURRENT_TIMESTAMP literals", func(t *testing.T) {
		TestQueryWithContext(t, ctx, e, harness, "CREATE TABLE t10zero(pk BIGINT PRIMARY KEY, v1 DATETIME DEFAULT '2020-01-01 01:02:03', v2 DATETIME DEFAULT 0,"+
			"v3 TIMESTAMP DEFAULT '2020-01-01 01:02:03', v4 TIMESTAMP DEFAULT 0)", []sql.Row{{sql.NewOkResult(0)}}, nil, nil)

		RunQuery(t, e, harness, "insert into t10zero(pk) values (1)")

		// TODO: the string conversion does not transform to UTC like other NOW() calls, fix this
		TestQueryWithContext(t, ctx, e, harness, "select * from t10zero order by 1", []sql.Row{{1, time.Date(2020, 1, 1, 1, 2, 3, 0, time.UTC), sql.Datetime.Zero(), time.Date(2020, 1, 1, 1, 2, 3, 0, time.UTC), sql.Timestamp.Zero()}}, nil, nil)
	})

	t.Run("Non-DATETIME/TIMESTAMP NOW/CURRENT_TIMESTAMP expression", func(t *testing.T) {
		TestQueryWithContext(t, ctx, e, harness, "CREATE TABLE t11(pk BIGINT PRIMARY KEY, v1 DATE DEFAULT (NOW()), v2 VARCHAR(20) DEFAULT (CURRENT_TIMESTAMP()))", []sql.Row{{sql.NewOkResult(0)}}, nil, nil)

		now := time.Now()
		sql.RunWithNowFunc(func() time.Time {
			return now
		}, func() error {
			RunQuery(t, e, harness, "insert into t11(pk) values (1)")
			return nil
		})

		// TODO: the string conversion does not transform to UTC like other NOW() calls, fix this
		TestQueryWithContext(t, ctx, e, harness, "select * from t11 order by 1", []sql.Row{{1, now.UTC().Truncate(time.Hour * 24), now.Truncate(time.Second).Format(sql.TimestampDatetimeLayout)}}, nil, nil)
	})

	t.Run("REPLACE INTO with default expression", func(t *testing.T) {
		TestQueryWithContext(t, ctx, e, harness, "CREATE TABLE t12(pk BIGINT PRIMARY KEY, v1 SMALLINT DEFAULT (GREATEST(pk, 2)))", []sql.Row{{sql.NewOkResult(0)}}, nil, nil)
		RunQuery(t, e, harness, "INSERT INTO t12 (pk) VALUES (1), (2)")
		RunQuery(t, e, harness, "REPLACE INTO t12 (pk) VALUES (2), (3)")
		TestQueryWithContext(t, ctx, e, harness, "SELECT * FROM t12", []sql.Row{{1, 2}, {2, 2}, {3, 3}}, nil, nil)
	})

	t.Run("Add column last default literal", func(t *testing.T) {
		TestQueryWithContext(t, ctx, e, harness, "CREATE TABLE t13(pk BIGINT PRIMARY KEY, v1 BIGINT DEFAULT '4')", []sql.Row{{sql.NewOkResult(0)}}, nil, nil)
		RunQuery(t, e, harness, "INSERT INTO t13 (pk) VALUES (1), (2)")
		TestQueryWithContext(t, ctx, e, harness, "ALTER TABLE t13 ADD COLUMN v2 BIGINT DEFAULT 5", []sql.Row{{sql.NewOkResult(0)}}, nil, nil)
		TestQueryWithContext(t, ctx, e, harness, "SELECT * FROM t13", []sql.Row{{1, 4, 5}, {2, 4, 5}}, nil, nil)
	})

	t.Run("Add column implicit last default expression", func(t *testing.T) {
		TestQueryWithContext(t, ctx, e, harness, "CREATE TABLE t14(pk BIGINT PRIMARY KEY, v1 BIGINT DEFAULT (pk + 1))", []sql.Row{{sql.NewOkResult(0)}}, nil, nil)
		RunQuery(t, e, harness, "INSERT INTO t14 (pk) VALUES (1), (2)")
		TestQueryWithContext(t, ctx, e, harness, "ALTER TABLE t14 ADD COLUMN v2 BIGINT DEFAULT (v1 + 2)", []sql.Row{{sql.NewOkResult(0)}}, nil, nil)
		TestQueryWithContext(t, ctx, e, harness, "SELECT * FROM t14", []sql.Row{{1, 2, 4}, {2, 3, 5}}, nil, nil)
	})

	t.Run("Add column explicit last default expression", func(t *testing.T) {
		TestQueryWithContext(t, ctx, e, harness, "CREATE TABLE t15(pk BIGINT PRIMARY KEY, v1 BIGINT DEFAULT (pk + 1))", []sql.Row{{sql.NewOkResult(0)}}, nil, nil)
		RunQuery(t, e, harness, "INSERT INTO t15 (pk) VALUES (1), (2)")
		TestQueryWithContext(t, ctx, e, harness, "ALTER TABLE t15 ADD COLUMN v2 BIGINT DEFAULT (v1 + 2) AFTER v1", []sql.Row{{sql.NewOkResult(0)}}, nil, nil)
		TestQueryWithContext(t, ctx, e, harness, "SELECT * FROM t15", []sql.Row{{1, 2, 4}, {2, 3, 5}}, nil, nil)
	})

	t.Run("Add column first default literal", func(t *testing.T) {
		TestQueryWithContext(t, ctx, e, harness, "CREATE TABLE t16(pk BIGINT PRIMARY KEY, v1 BIGINT DEFAULT '4')", []sql.Row{{sql.NewOkResult(0)}}, nil, nil)
		RunQuery(t, e, harness, "INSERT INTO t16 (pk) VALUES (1), (2)")
		TestQueryWithContext(t, ctx, e, harness, "ALTER TABLE t16 ADD COLUMN v2 BIGINT DEFAULT 5 FIRST", []sql.Row{{sql.NewOkResult(0)}}, nil, nil)
		TestQueryWithContext(t, ctx, e, harness, "SELECT * FROM t16", []sql.Row{{5, 1, 4}, {5, 2, 4}}, nil, nil)
	})

	t.Run("Add column first default expression", func(t *testing.T) {
		TestQueryWithContext(t, ctx, e, harness, "CREATE TABLE t17(pk BIGINT PRIMARY KEY, v1 BIGINT)", []sql.Row{{sql.NewOkResult(0)}}, nil, nil)
		RunQuery(t, e, harness, "INSERT INTO t17 VALUES (1, 3), (2, 4)")
		TestQueryWithContext(t, ctx, e, harness, "ALTER TABLE t17 ADD COLUMN v2 BIGINT DEFAULT (v1 + 2) FIRST", []sql.Row{{sql.NewOkResult(0)}}, nil, nil)
		TestQueryWithContext(t, ctx, e, harness, "SELECT * FROM t17", []sql.Row{{5, 1, 3}, {6, 2, 4}}, nil, nil)
	})

	t.Run("Add column forward reference to default expression", func(t *testing.T) {
		TestQueryWithContext(t, ctx, e, harness, "CREATE TABLE t18(pk BIGINT DEFAULT (v1) PRIMARY KEY, v1 BIGINT)", []sql.Row{{sql.NewOkResult(0)}}, nil, nil)
		RunQuery(t, e, harness, "INSERT INTO t18 (v1) VALUES (1), (2)")
		TestQueryWithContext(t, ctx, e, harness, "ALTER TABLE t18 ADD COLUMN v2 BIGINT DEFAULT (pk + 1) AFTER pk", []sql.Row{{sql.NewOkResult(0)}}, nil, nil)
		TestQueryWithContext(t, ctx, e, harness, "SELECT * FROM t18", []sql.Row{{1, 2, 1}, {2, 3, 2}}, nil, nil)
	})

	t.Run("Add column back reference to default literal", func(t *testing.T) {
		TestQueryWithContext(t, ctx, e, harness, "CREATE TABLE t19(pk BIGINT PRIMARY KEY, v1 BIGINT DEFAULT 5)", []sql.Row{{sql.NewOkResult(0)}}, nil, nil)
		RunQuery(t, e, harness, "INSERT INTO t19 (pk) VALUES (1), (2)")
		TestQueryWithContext(t, ctx, e, harness, "ALTER TABLE t19 ADD COLUMN v2 BIGINT DEFAULT (v1 - 1) AFTER pk", []sql.Row{{sql.NewOkResult(0)}}, nil, nil)
		TestQueryWithContext(t, ctx, e, harness, "SELECT * FROM t19", []sql.Row{{1, 4, 5}, {2, 4, 5}}, nil, nil)
	})

	t.Run("Add column first with existing defaults still functioning", func(t *testing.T) {
		TestQueryWithContext(t, ctx, e, harness, "CREATE TABLE t20(pk BIGINT PRIMARY KEY, v1 BIGINT DEFAULT (pk + 10))", []sql.Row{{sql.NewOkResult(0)}}, nil, nil)
		RunQuery(t, e, harness, "INSERT INTO t20 (pk) VALUES (1), (2)")
		TestQueryWithContext(t, ctx, e, harness, "ALTER TABLE t20 ADD COLUMN v2 BIGINT DEFAULT (-pk) FIRST", []sql.Row{{sql.NewOkResult(0)}}, nil, nil)
		RunQuery(t, e, harness, "INSERT INTO t20 (pk) VALUES (3)")
		TestQueryWithContext(t, ctx, e, harness, "SELECT * FROM t20", []sql.Row{{-1, 1, 11}, {-2, 2, 12}, {-3, 3, 13}}, nil, nil)
	})

	t.Run("Drop column referencing other column", func(t *testing.T) {
		TestQueryWithContext(t, ctx, e, harness, "CREATE TABLE t21(pk BIGINT PRIMARY KEY, v1 BIGINT DEFAULT (v2), v2 BIGINT)", []sql.Row{{sql.NewOkResult(0)}}, nil, nil)
		TestQueryWithContext(t, ctx, e, harness, "ALTER TABLE t21 DROP COLUMN v1", []sql.Row{{sql.NewOkResult(0)}}, nil, nil)
	})

	t.Run("Modify column move first forward reference default literal", func(t *testing.T) {
		TestQueryWithContext(t, ctx, e, harness, "CREATE TABLE t22(pk BIGINT PRIMARY KEY, v1 BIGINT DEFAULT (pk + 2), v2 BIGINT DEFAULT (pk + 1))", []sql.Row{{sql.NewOkResult(0)}}, nil, nil)
		RunQuery(t, e, harness, "INSERT INTO t22 (pk) VALUES (1), (2)")
		TestQueryWithContext(t, ctx, e, harness, "ALTER TABLE t22 MODIFY COLUMN v1 BIGINT DEFAULT (pk + 2) FIRST", []sql.Row{{sql.NewOkResult(0)}}, nil, nil)
		TestQueryWithContext(t, ctx, e, harness, "SELECT * FROM t22", []sql.Row{{3, 1, 2}, {4, 2, 3}}, nil, nil)
	})

	t.Run("Modify column move first add reference", func(t *testing.T) {
		TestQueryWithContext(t, ctx, e, harness, "CREATE TABLE t23(pk BIGINT PRIMARY KEY, v1 BIGINT, v2 BIGINT DEFAULT (v1 + 1))", []sql.Row{{sql.NewOkResult(0)}}, nil, nil)
		RunQuery(t, e, harness, "INSERT INTO t23 (pk, v1) VALUES (1, 2), (2, 3)")
		TestQueryWithContext(t, ctx, e, harness, "ALTER TABLE t23 MODIFY COLUMN v1 BIGINT DEFAULT (pk + 5) FIRST", []sql.Row{{sql.NewOkResult(0)}}, nil, nil)
		RunQuery(t, e, harness, "INSERT INTO t23 (pk) VALUES (3)")
		TestQueryWithContext(t, ctx, e, harness, "SELECT * FROM t23 order by 1", []sql.Row{
			{2, 1, 3},
			{3, 2, 4},
			{8, 3, 9},
		}, nil, nil)
	})

	t.Run("Modify column move last being referenced", func(t *testing.T) {
		TestQueryWithContext(t, ctx, e, harness, "CREATE TABLE t24(pk BIGINT PRIMARY KEY, v1 BIGINT, v2 BIGINT DEFAULT (v1 + 1))", []sql.Row{{sql.NewOkResult(0)}}, nil, nil)
		RunQuery(t, e, harness, "INSERT INTO t24 (pk, v1) VALUES (1, 2), (2, 3)")
		TestQueryWithContext(t, ctx, e, harness, "ALTER TABLE t24 MODIFY COLUMN v1 BIGINT AFTER v2", []sql.Row{{sql.NewOkResult(0)}}, nil, nil)
		RunQuery(t, e, harness, "INSERT INTO t24 (pk, v1) VALUES (3, 4)")
		TestQueryWithContext(t, ctx, e, harness, "SELECT * FROM t24 order by 1", []sql.Row{
			{1, 3, 2},
			{2, 4, 3},
			{3, 5, 4},
		}, nil, nil)
	})

	t.Run("Modify column move last add reference", func(t *testing.T) {
		TestQueryWithContext(t, ctx, e, harness, "CREATE TABLE t25(pk BIGINT PRIMARY KEY, v1 BIGINT, v2 BIGINT DEFAULT (pk * 2))", []sql.Row{{sql.NewOkResult(0)}}, nil, nil)
		RunQuery(t, e, harness, "INSERT INTO t25 (pk, v1) VALUES (1, 2), (2, 3)")
		TestQueryWithContext(t, ctx, e, harness, "ALTER TABLE t25 MODIFY COLUMN v1 BIGINT DEFAULT (-pk) AFTER v2", []sql.Row{{sql.NewOkResult(0)}}, nil, nil)
		RunQuery(t, e, harness, "INSERT INTO t25 (pk) VALUES (3)")
		TestQueryWithContext(t, ctx, e, harness, "SELECT * FROM t25", []sql.Row{{1, 2, 2}, {2, 4, 3}, {3, 6, -3}}, nil, nil)
	})

	t.Run("Modify column no move add reference", func(t *testing.T) {
		TestQueryWithContext(t, ctx, e, harness, "CREATE TABLE t26(pk BIGINT PRIMARY KEY, v1 BIGINT, v2 BIGINT DEFAULT (pk * 2))", []sql.Row{{sql.NewOkResult(0)}}, nil, nil)
		RunQuery(t, e, harness, "INSERT INTO t26 (pk, v1) VALUES (1, 2), (2, 3)")
		TestQueryWithContext(t, ctx, e, harness, "ALTER TABLE t26 MODIFY COLUMN v1 BIGINT DEFAULT (-pk)", []sql.Row{{sql.NewOkResult(0)}}, nil, nil)
		RunQuery(t, e, harness, "INSERT INTO t26 (pk) VALUES (3)")
		TestQueryWithContext(t, ctx, e, harness, "SELECT * FROM t26", []sql.Row{{1, 2, 2}, {2, 3, 4}, {3, -3, 6}}, nil, nil)
	})

	t.Run("Negative float literal", func(t *testing.T) {
		TestQueryWithContext(t, ctx, e, harness, "CREATE TABLE t27(pk BIGINT PRIMARY KEY, v1 DOUBLE DEFAULT -1.1)", []sql.Row{{sql.NewOkResult(0)}}, nil, nil)
		TestQueryWithContext(t, ctx, e, harness, "DESCRIBE t27", []sql.Row{{"pk", "bigint", "NO", "PRI", "NULL", ""}, {"v1", "double", "YES", "", "-1.1", ""}}, nil, nil)
	})

	t.Run("Table referenced with column", func(t *testing.T) {
		TestQueryWithContext(t, ctx, e, harness, "CREATE TABLE t28(pk BIGINT PRIMARY KEY, v1 BIGINT DEFAULT (t28.pk))", []sql.Row{{sql.NewOkResult(0)}}, nil, nil)

		RunQuery(t, e, harness, "INSERT INTO t28 (pk) VALUES (1), (2)")
		TestQueryWithContext(t, ctx, e, harness, "SELECT * FROM t28 order by 1", []sql.Row{{1, 1}, {2, 2}}, nil, nil)

		ctx := NewContext(harness)
		t28, _, err := e.Analyzer.Catalog.Table(ctx, ctx.GetCurrentDatabase(), "t28")
		require.NoError(t, err)
		sch := t28.Schema()
		require.Len(t, sch, 2)
		require.Equal(t, "v1", sch[1].Name)
		require.NotContains(t, sch[1].Default.String(), "t28")
	})

	t.Run("Column referenced with name change", func(t *testing.T) {
		TestQueryWithContext(t, ctx, e, harness, "CREATE TABLE t29(pk BIGINT PRIMARY KEY, v1 BIGINT, v2 BIGINT DEFAULT (v1 + 1))", []sql.Row{{sql.NewOkResult(0)}}, nil, nil)

		RunQuery(t, e, harness, "INSERT INTO t29 (pk, v1) VALUES (1, 2)")
		RunQuery(t, e, harness, "ALTER TABLE t29 RENAME COLUMN v1 to v1x")
		RunQuery(t, e, harness, "INSERT INTO t29 (pk, v1x) VALUES (2, 3)")
		RunQuery(t, e, harness, "ALTER TABLE t29 CHANGE COLUMN v1x v1y BIGINT")
		RunQuery(t, e, harness, "INSERT INTO t29 (pk, v1y) VALUES (3, 4)")

		TestQueryWithContext(t, ctx, e, harness, "SELECT * FROM t29 ORDER BY 1", []sql.Row{{1, 2, 3}, {2, 3, 4}, {3, 4, 5}}, nil, nil)
		TestQueryWithContext(t, ctx, e, harness, "SHOW CREATE TABLE t29", []sql.Row{{"t29", "CREATE TABLE `t29` (\n" +
			"  `pk` bigint NOT NULL,\n" +
			"  `v1y` bigint,\n" +
			"  `v2` bigint DEFAULT ((v1y + 1)),\n" +
			"  PRIMARY KEY (`pk`)\n" +
			") ENGINE=InnoDB DEFAULT CHARSET=utf8mb4 COLLATE=utf8mb4_0900_bin"}}, nil, nil)
	})

	t.Run("Add multiple columns same ALTER", func(t *testing.T) {
		TestQueryWithContext(t, ctx, e, harness, "CREATE TABLE t30(pk BIGINT PRIMARY KEY, v1 BIGINT DEFAULT '4')", []sql.Row{{sql.NewOkResult(0)}}, nil, nil)
		RunQuery(t, e, harness, "INSERT INTO t30 (pk) VALUES (1), (2)")
		TestQueryWithContext(t, ctx, e, harness, "ALTER TABLE t30 ADD COLUMN v2 BIGINT DEFAULT 5, ADD COLUMN V3 BIGINT DEFAULT 7", []sql.Row{{sql.NewOkResult(0)}}, nil, nil)
		TestQueryWithContext(t, ctx, e, harness, "SELECT pk, v1, v2, V3 FROM t30", []sql.Row{{1, 4, 5, 7}, {2, 4, 5, 7}}, nil, nil)
	})

	t.Run("Add non-nullable column without default #1", func(t *testing.T) {
		TestQueryWithContext(t, ctx, e, harness, "CREATE TABLE t31 (pk BIGINT PRIMARY KEY)", []sql.Row{{sql.NewOkResult(0)}}, nil, nil)
		RunQuery(t, e, harness, "INSERT INTO t31 VALUES (1), (2), (3)")
		TestQueryWithContext(t, ctx, e, harness, "ALTER TABLE t31 ADD COLUMN v1 BIGINT NOT NULL", []sql.Row{{sql.NewOkResult(0)}}, nil, nil)
		TestQueryWithContext(t, ctx, e, harness, "SELECT * FROM t31", []sql.Row{{1, 0}, {2, 0}, {3, 0}}, nil, nil)
	})

	t.Run("Add non-nullable column without default #2", func(t *testing.T) {
		TestQueryWithContext(t, ctx, e, harness, "CREATE TABLE t32 (pk BIGINT PRIMARY KEY)", []sql.Row{{sql.NewOkResult(0)}}, nil, nil)
		RunQuery(t, e, harness, "INSERT INTO t32 VALUES (1), (2), (3)")
		TestQueryWithContext(t, ctx, e, harness, "ALTER TABLE t32 ADD COLUMN v1 VARCHAR(20) NOT NULL", []sql.Row{{sql.NewOkResult(0)}}, nil, nil)
		TestQueryWithContext(t, ctx, e, harness, "SELECT * FROM t32", []sql.Row{{1, ""}, {2, ""}, {3, ""}}, nil, nil)
	})

	t.Run("Column defaults with functions", func(t *testing.T) {
		TestQueryWithContext(t, ctx, e, harness, "CREATE TABLE t33(pk varchar(100) DEFAULT (replace(UUID(), '-', '')), v1 timestamp DEFAULT now(), v2 varchar(100), primary key (pk))", []sql.Row{{sql.NewOkResult(0)}}, nil, nil)
		TestQueryWithContext(t, ctx, e, harness, "insert into t33 (v2) values ('abc')", []sql.Row{{sql.NewOkResult(1)}}, nil, nil)
		TestQueryWithContext(t, ctx, e, harness, "select count(*) from t33", []sql.Row{{1}}, nil, nil)
		RunQuery(t, e, harness, "alter table t33 add column name varchar(100)")
		RunQuery(t, e, harness, "alter table t33 rename column v1 to v1_new")
		RunQuery(t, e, harness, "alter table t33 rename column name to name2")
		RunQuery(t, e, harness, "alter table t33 drop column name2")
		RunQuery(t, e, harness, "alter table t33 add column v3 datetime default CURRENT_TIMESTAMP()")

		TestQueryWithContext(t, ctx, e, harness, "desc t33", []sql.Row{
			{"pk", "varchar(100)", "NO", "PRI", "(replace(uuid(), '-', ''))", "DEFAULT_GENERATED"},
			{"v1_new", "timestamp", "YES", "", "(NOW())", "DEFAULT_GENERATED"},
			{"v2", "varchar(100)", "YES", "", "NULL", ""},
			{"v3", "datetime", "YES", "", "(CURRENT_TIMESTAMP())", "DEFAULT_GENERATED"},
		}, nil, nil)

		AssertErr(t, e, harness, "alter table t33 add column v4 date default CURRENT_TIMESTAMP()", nil,
			"only datetime/timestamp may declare default values of now()/current_timestamp() without surrounding parentheses")
	})

	t.Run("Function expressions must be enclosed in parens", func(t *testing.T) {
		AssertErr(t, e, harness, "create table t0 (v0 varchar(100) default repeat(\"_\", 99));", sql.ErrSyntaxError)
	})

	t.Run("Column references must be enclosed in parens", func(t *testing.T) {
		AssertErr(t, e, harness, "Create table t0 (c0 int, c1 int default c0);", sql.ErrSyntaxError)
	})

	t.Run("Invalid literal for column type", func(t *testing.T) {
		AssertErr(t, e, harness, "CREATE TABLE t999(pk BIGINT PRIMARY KEY, v1 INT UNSIGNED DEFAULT -1)", sql.ErrIncompatibleDefaultType)
	})

	t.Run("Invalid literal for column type", func(t *testing.T) {
		AssertErr(t, e, harness, "CREATE TABLE t999(pk BIGINT PRIMARY KEY, v1 BIGINT DEFAULT 'hi')", sql.ErrIncompatibleDefaultType)
	})

	t.Run("Expression contains invalid literal once implicitly converted", func(t *testing.T) {
		AssertErr(t, e, harness, "CREATE TABLE t999(pk BIGINT PRIMARY KEY, v1 INT UNSIGNED DEFAULT '-1')", sql.ErrIncompatibleDefaultType)
	})

	t.Run("Null literal is invalid for NOT NULL", func(t *testing.T) {
		AssertErr(t, e, harness, "CREATE TABLE t999(pk BIGINT PRIMARY KEY, v1 BIGINT NOT NULL DEFAULT NULL)", sql.ErrIncompatibleDefaultType)
	})

	t.Run("Back reference to expression", func(t *testing.T) {
		AssertErr(t, e, harness, "CREATE TABLE t999(pk BIGINT PRIMARY KEY, v1 BIGINT DEFAULT (v2), v2 BIGINT DEFAULT (9))", sql.ErrInvalidDefaultValueOrder)
	})

	t.Run("Blob types can't define defaults with literals", func(t *testing.T) {
		AssertErr(t, e, harness, "CREATE TABLE t999(pk BIGINT PRIMARY KEY, v1 TEXT DEFAULT 'hi')", sql.ErrInvalidTextBlobColumnDefault)
		AssertErr(t, e, harness, "CREATE TABLE t999(pk BIGINT PRIMARY KEY, v1 LONGTEXT DEFAULT 'hi')", sql.ErrInvalidTextBlobColumnDefault)
		RunQuery(t, e, harness, "CREATE TABLE t34(pk INT PRIMARY KEY, v1 JSON)")
		AssertErr(t, e, harness, "ALTER TABLE t34 alter column v1 set default '{}'", sql.ErrInvalidTextBlobColumnDefault)
		RunQuery(t, e, harness, "ALTER TABLE t34 alter column v1 set default ('{}')")
		RunQuery(t, e, harness, "CREATE TABLE t35(i int default 100, j JSON)")
		AssertErr(t, e, harness, "ALTER TABLE t35 alter column j set default '[]'", sql.ErrInvalidTextBlobColumnDefault)
		RunQuery(t, e, harness, "ALTER TABLE t35 alter column j set default ('[]')")
	})

	t.Run("Other types using NOW/CURRENT_TIMESTAMP literal", func(t *testing.T) {
		AssertErr(t, e, harness, "CREATE TABLE t999(pk BIGINT PRIMARY KEY, v1 BIGINT DEFAULT NOW())", sql.ErrColumnDefaultDatetimeOnlyFunc)
		AssertErr(t, e, harness, "CREATE TABLE t999(pk BIGINT PRIMARY KEY, v1 VARCHAR(20) DEFAULT CURRENT_TIMESTAMP())", sql.ErrColumnDefaultDatetimeOnlyFunc)
		AssertErr(t, e, harness, "CREATE TABLE t999(pk BIGINT PRIMARY KEY, v1 BIT(5) DEFAULT NOW())", sql.ErrColumnDefaultDatetimeOnlyFunc)
		AssertErr(t, e, harness, "CREATE TABLE t999(pk BIGINT PRIMARY KEY, v1 DATE DEFAULT CURRENT_TIMESTAMP())", sql.ErrColumnDefaultDatetimeOnlyFunc)
	})

	t.Run("Custom functions are invalid", func(t *testing.T) {
		t.Skip("Broken: should produce an error, but does not")
		AssertErr(t, e, harness, "CREATE TABLE t999(pk BIGINT PRIMARY KEY, v1 BIGINT DEFAULT (CUSTOMFUNC(1)))", sql.ErrInvalidColumnDefaultFunction)
	})

	t.Run("Default expression references own column", func(t *testing.T) {
		AssertErr(t, e, harness, "CREATE TABLE t999(pk BIGINT PRIMARY KEY, v1 BIGINT DEFAULT (v1))", sql.ErrInvalidDefaultValueOrder)
	})

	t.Run("Expression contains invalid literal, fails on insertion", func(t *testing.T) {
		TestQueryWithContext(t, ctx, e, harness, "CREATE TABLE t1000(pk BIGINT PRIMARY KEY, v1 INT UNSIGNED DEFAULT (-1))", []sql.Row{{sql.NewOkResult(0)}}, nil, nil)
		AssertErr(t, e, harness, "INSERT INTO t1000 (pk) VALUES (1)", nil)
	})

	t.Run("Expression contains null on NOT NULL, fails on insertion", func(t *testing.T) {
		TestQueryWithContext(t, ctx, e, harness, "CREATE TABLE t1001(pk BIGINT PRIMARY KEY, v1 BIGINT NOT NULL DEFAULT (NULL))", []sql.Row{{sql.NewOkResult(0)}}, nil, nil)
		AssertErr(t, e, harness, "INSERT INTO t1001 (pk) VALUES (1)", sql.ErrColumnDefaultReturnedNull)
	})

	t.Run("Add column first back reference to expression", func(t *testing.T) {
		TestQueryWithContext(t, ctx, e, harness, "CREATE TABLE t1002(pk BIGINT PRIMARY KEY, v1 BIGINT DEFAULT (pk + 1))", []sql.Row{{sql.NewOkResult(0)}}, nil, nil)
		AssertErr(t, e, harness, "ALTER TABLE t1002 ADD COLUMN v2 BIGINT DEFAULT (v1 + 2) FIRST", sql.ErrInvalidDefaultValueOrder)
	})

	t.Run("Add column after back reference to expression", func(t *testing.T) {
		TestQueryWithContext(t, ctx, e, harness, "CREATE TABLE t1003(pk BIGINT PRIMARY KEY, v1 BIGINT DEFAULT (pk + 1))", []sql.Row{{sql.NewOkResult(0)}}, nil, nil)
		AssertErr(t, e, harness, "ALTER TABLE t1003 ADD COLUMN v2 BIGINT DEFAULT (v1 + 2) AFTER pk", sql.ErrInvalidDefaultValueOrder)
	})

	t.Run("Add column self reference", func(t *testing.T) {
		TestQueryWithContext(t, ctx, e, harness, "CREATE TABLE t1004(pk BIGINT PRIMARY KEY, v1 BIGINT DEFAULT (pk + 1))", []sql.Row{{sql.NewOkResult(0)}}, nil, nil)
		AssertErr(t, e, harness, "ALTER TABLE t1004 ADD COLUMN v2 BIGINT DEFAULT (v2)", sql.ErrInvalidDefaultValueOrder)
	})

	t.Run("Drop column referenced by other column", func(t *testing.T) {
		TestQueryWithContext(t, ctx, e, harness, "CREATE TABLE t1005(pk BIGINT PRIMARY KEY, v1 BIGINT, v2 BIGINT DEFAULT (v1))", []sql.Row{{sql.NewOkResult(0)}}, nil, nil)
		AssertErr(t, e, harness, "ALTER TABLE t1005 DROP COLUMN v1", sql.ErrDropColumnReferencedInDefault)
	})

	t.Run("Modify column moving back creates back reference to expression", func(t *testing.T) {
		TestQueryWithContext(t, ctx, e, harness, "CREATE TABLE t1006(pk BIGINT PRIMARY KEY, v1 BIGINT DEFAULT (pk), v2 BIGINT DEFAULT (v1))", []sql.Row{{sql.NewOkResult(0)}}, nil, nil)
		AssertErr(t, e, harness, "ALTER TABLE t1006 MODIFY COLUMN v1 BIGINT DEFAULT (pk) AFTER v2", sql.ErrInvalidDefaultValueOrder)
	})

	t.Run("Modify column moving forward creates back reference to expression", func(t *testing.T) {
		TestQueryWithContext(t, ctx, e, harness, "CREATE TABLE t1007(pk BIGINT DEFAULT (v2) PRIMARY KEY, v1 BIGINT DEFAULT (pk), v2 BIGINT)", []sql.Row{{sql.NewOkResult(0)}}, nil, nil)
		AssertErr(t, e, harness, "ALTER TABLE t1007 MODIFY COLUMN v1 BIGINT DEFAULT (pk) FIRST", sql.ErrInvalidDefaultValueOrder)
	})
}

func TestPersist(t *testing.T, harness Harness, newPersistableSess func(ctx *sql.Context) sql.PersistableSession) {
	q := []struct {
		Name            string
		Query           string
		Expected        []sql.Row
		ExpectedGlobal  interface{}
		ExpectedPersist interface{}
	}{
		{
			Query:           "SET PERSIST max_connections = 1000;",
			Expected:        []sql.Row{{}},
			ExpectedGlobal:  int64(1000),
			ExpectedPersist: int64(1000),
		}, {
			Query:           "SET @@PERSIST.max_connections = 1000;",
			Expected:        []sql.Row{{}},
			ExpectedGlobal:  int64(1000),
			ExpectedPersist: int64(1000),
		}, {
			Query:           "SET PERSIST_ONLY max_connections = 1000;",
			Expected:        []sql.Row{{}},
			ExpectedGlobal:  int64(151),
			ExpectedPersist: int64(1000),
		},
	}

	harness.Setup(setup.MydbData, setup.MytableData)
	e := mustNewEngine(t, harness)
	defer e.Close()

	for _, tt := range q {
		t.Run(tt.Name, func(t *testing.T) {
			sql.InitSystemVariables()
			ctx := NewContext(harness)
			ctx.Session = newPersistableSess(ctx)

			TestQueryWithContext(t, ctx, e, harness, tt.Query, tt.Expected, nil, nil)

			if tt.ExpectedGlobal != nil {
				_, res, _ := sql.SystemVariables.GetGlobal("max_connections")
				require.Equal(t, tt.ExpectedGlobal, res)
			}

			if tt.ExpectedGlobal != nil {
				res, err := ctx.Session.(sql.PersistableSession).GetPersistedValue("max_connections")
				require.NoError(t, err)
				assert.Equal(t,
					tt.ExpectedPersist, res)
			}
		})
	}
}

func TestValidateSession(t *testing.T, harness Harness, newSessFunc func(ctx *sql.Context) sql.PersistableSession, count *int) {
	queries := []string{"SHOW TABLES;", "SELECT i from mytable;"}
	harness.Setup(setup.MydbData, setup.MytableData)
	e := mustNewEngine(t, harness)
	defer e.Close()

	sql.InitSystemVariables()
	ctx := NewContext(harness)
	ctx.Session = newSessFunc(ctx)

	for _, q := range queries {
		t.Run("test running queries to check callbacks on ValidateSession()", func(t *testing.T) {
			RunQueryWithContext(t, e, harness, ctx, q)
		})
	}
	// This asserts that ValidateSession() method was called once for every statement.
	require.Equal(t, len(queries), *count)
}

func TestPrepared(t *testing.T, harness Harness) {
	qtests := []queries.QueryTest{
		{
			Query: "SELECT i, 1 AS foo, 2 AS bar FROM (SELECT i FROM mYtABLE WHERE i = ?) AS a ORDER BY foo, i",
			Expected: []sql.Row{
				{2, 1, 2}},
			Bindings: map[string]sql.Expression{
				"v1": expression.NewLiteral(int64(2), sql.Int64),
			},
		},
		{
			Query: "SELECT i, 1 AS foo, 2 AS bar FROM (SELECT i FROM mYtABLE WHERE i = :var) AS a HAVING bar = :var ORDER BY foo, i",
			Expected: []sql.Row{
				{2, 1, 2}},
			Bindings: map[string]sql.Expression{
				"var": expression.NewLiteral(int64(2), sql.Int64),
			},
		},
		{
			Query:    "SELECT i, 1 AS foo, 2 AS bar FROM MyTable HAVING bar = ? ORDER BY foo, i;",
			Expected: []sql.Row{},
			Bindings: map[string]sql.Expression{
				"v1": expression.NewLiteral(int64(1), sql.Int64),
			},
		},
		{
			Query:    "SELECT i, 1 AS foo, 2 AS bar FROM MyTable HAVING bar = :bar AND foo = :foo ORDER BY foo, i;",
			Expected: []sql.Row{},
			Bindings: map[string]sql.Expression{
				"bar": expression.NewLiteral(int64(1), sql.Int64),
				"foo": expression.NewLiteral(int64(1), sql.Int64),
			},
		},
		{
			Query: "SELECT :foo * 2",
			Expected: []sql.Row{
				{2},
			},
			Bindings: map[string]sql.Expression{
				"foo": expression.NewLiteral(int64(1), sql.Int64),
			},
		},
		{
			Query: "SELECT i from mytable where i in (:foo, :bar) order by 1",
			Expected: []sql.Row{
				{1},
				{2},
			},
			Bindings: map[string]sql.Expression{
				"foo": expression.NewLiteral(int64(1), sql.Int64),
				"bar": expression.NewLiteral(int64(2), sql.Int64),
			},
		},
		{
			Query: "SELECT i from mytable where i = :foo * 2",
			Expected: []sql.Row{
				{2},
			},
			Bindings: map[string]sql.Expression{
				"foo": expression.NewLiteral(int64(1), sql.Int64),
			},
		},
		{
			Query: "SELECT i from mytable where 4 = :foo * 2 order by 1",
			Expected: []sql.Row{
				{1},
				{2},
				{3},
			},
			Bindings: map[string]sql.Expression{
				"foo": expression.NewLiteral(int64(2), sql.Int64),
			},
		},
		{
			Query: "SELECT i FROM mytable WHERE s = 'first row' ORDER BY i DESC LIMIT ?;",
			Bindings: map[string]sql.Expression{
				"v1": expression.NewLiteral(1, sql.Int8),
			},
			Expected: []sql.Row{{int64(1)}},
		},
		{
			Query: "SELECT i FROM mytable ORDER BY i LIMIT ? OFFSET 2;",
			Bindings: map[string]sql.Expression{
				"v1": expression.NewLiteral(1, sql.Int8),
			},
			Expected: []sql.Row{{int64(3)}},
		},
		// todo(max): sort function expressions w/ bindvars are aliased incorrectly
		//{
		//	Query: "SELECT sum(?) as x FROM mytable ORDER BY sum(?)",
		//	Bindings: map[string]sql.Expression{
		//		"v1": expression.NewLiteral(1, sql.Int8),
		//		"v2": expression.NewLiteral(1, sql.Int8),
		//	},
		//	Expected: []sql.Row{{float64(3)}},
		//},
		{
			Query: "SELECT (select sum(?) from mytable) as x FROM mytable ORDER BY (select sum(?) from mytable)",
			Bindings: map[string]sql.Expression{
				"v1": expression.NewLiteral(1, sql.Int8),
				"v2": expression.NewLiteral(1, sql.Int8),
			},
			Expected: []sql.Row{{float64(3)}, {float64(3)}, {float64(3)}},
		},
		{
			Query: "With x as (select sum(?) from mytable) select sum(?) from x ORDER BY (select sum(?) from mytable)",
			Bindings: map[string]sql.Expression{
				"v1": expression.NewLiteral(1, sql.Int8),
				"v2": expression.NewLiteral(1, sql.Int8),
				"v3": expression.NewLiteral(1, sql.Int8),
			},
			Expected: []sql.Row{{float64(1)}},
		},
		{
			Query: "SELECT CAST(? as CHAR) UNION SELECT CAST(? as CHAR)",
			Bindings: map[string]sql.Expression{
				"v1": expression.NewLiteral(1, sql.Int8),
				"v2": expression.NewLiteral("1", sql.TinyText),
			},
			Expected: []sql.Row{{"1"}},
		},
		{
			Query: "SELECT GET_LOCK(?, 10)",
			Bindings: map[string]sql.Expression{
				"v1": expression.NewLiteral(10, sql.MustCreateBinary(query.Type_VARBINARY, int64(16))),
			},
			Expected: []sql.Row{{1}},
		},
		{
			Query: "Select IS_FREE_LOCK(?)",
			Bindings: map[string]sql.Expression{
				"v1": expression.NewLiteral(10, sql.MustCreateBinary(query.Type_VARBINARY, int64(16))),
			},
			Expected: []sql.Row{{0}},
		},
		{
			Query: "Select IS_USED_LOCK(?)",
			Bindings: map[string]sql.Expression{
				"v1": expression.NewLiteral(10, sql.MustCreateBinary(query.Type_VARBINARY, int64(16))),
			},
			Expected: []sql.Row{{uint64(1)}},
		},
		{
			Query: "Select RELEASE_LOCK(?)",
			Bindings: map[string]sql.Expression{
				"v1": expression.NewLiteral(10, sql.MustCreateBinary(query.Type_VARBINARY, int64(16))),
			},
			Expected: []sql.Row{{1}},
		},
		{
			Query:    "Select RELEASE_ALL_LOCKS()",
			Expected: []sql.Row{{0}},
		},
		{
			Query:    "SELECT DATE_ADD(TIMESTAMP(:var), INTERVAL 1 DAY);",
			Expected: []sql.Row{{time.Date(2022, time.October, 27, 13, 14, 15, 0, time.UTC)}},
			Bindings: map[string]sql.Expression{
				"var": expression.NewLiteral("2022-10-26 13:14:15", sql.Text),
			},
		},
		{
			Query:    "SELECT DATE_ADD(:var, INTERVAL 1 DAY);",
			Expected: []sql.Row{{time.Date(2022, time.October, 27, 13, 14, 15, 0, time.UTC)}},
			Bindings: map[string]sql.Expression{
				"var": expression.NewLiteral("2022-10-26 13:14:15", sql.Datetime),
			},
		},
	}
	qErrTests := []queries.QueryErrorTest{
		{
			Query:          "SELECT i, 1 AS foo, 2 AS bar FROM (SELECT i FROM mYtABLE WHERE i = ?) AS a ORDER BY foo, i",
			ExpectedErrStr: "unused binding v2",
			Bindings: map[string]sql.Expression{
				"v1": expression.NewLiteral(int64(2), sql.Int64),
				"v2": expression.NewLiteral(int64(2), sql.Int64),
			},
		},
	}

	harness.Setup(setup.MydbData, setup.MytableData)
	e := mustNewEngine(t, harness)
	defer e.Close()

	RunQuery(t, e, harness, "CREATE TABLE a (x int, y int, z int)")
	RunQuery(t, e, harness, "INSERT INTO a VALUES (0,1,1), (1,1,1), (2,1,1), (3,2,2), (4,2,2)")
	for _, tt := range qtests {
		t.Run(fmt.Sprintf("%s", tt.Query), func(t *testing.T) {
			ctx := NewContext(harness)
			_, err := e.PrepareQuery(ctx, tt.Query)
			require.NoError(t, err)
			TestQueryWithContext(t, ctx, e, harness, tt.Query, tt.Expected, tt.ExpectedColumns, tt.Bindings)
		})
	}

	for _, tt := range qErrTests {
		t.Run(fmt.Sprintf("%s", tt.Query), func(t *testing.T) {
			ctx := NewContext(harness)
			_, err := e.PrepareQuery(ctx, tt.Query)
			require.NoError(t, err)
			ctx = ctx.WithQuery(tt.Query)
			_, _, err = e.QueryWithBindings(ctx, tt.Query, tt.Bindings)
			require.Error(t, err)
		})
	}

	repeatTests := []queries.QueryTest{
		{
			Bindings: map[string]sql.Expression{
				"v1": expression.NewLiteral(int64(2), sql.Int64),
			},
			Expected: []sql.Row{
				{2, float64(4)},
			},
		},
		{
			Bindings: map[string]sql.Expression{
				"v1": expression.NewLiteral(int64(2), sql.Int64),
			},
			Expected: []sql.Row{
				{2, float64(4)},
			},
		},
		{
			Bindings: map[string]sql.Expression{
				"v1": expression.NewLiteral(int64(0), sql.Int64),
			},
			Expected: []sql.Row{
				{1, float64(2)},
				{2, float64(4)},
			},
		},
		{
			Bindings: map[string]sql.Expression{
				"v1": expression.NewLiteral(int64(3), sql.Int64),
			},
			Expected: []sql.Row{
				{2, float64(2)},
			},
		},
		{
			Bindings: map[string]sql.Expression{
				"v1": expression.NewLiteral(int64(1), sql.Int64),
			},
			Expected: []sql.Row{
				{1, float64(1)},
				{2, float64(4)},
			},
		},
	}
	repeatQ := "select y, sum(y) from a where x > ? group by y order by y"
	ctx := NewContext(harness)
	_, err := e.PrepareQuery(ctx, repeatQ)
	require.NoError(t, err)
	for _, tt := range repeatTests {
		t.Run(fmt.Sprintf("%s", tt.Query), func(t *testing.T) {
			TestQueryWithContext(t, ctx, e, harness, repeatQ, tt.Expected, tt.ExpectedColumns, tt.Bindings)
		})
	}
}

func TestDatabaseCollationWire(t *testing.T, h Harness, sessionBuilder server.SessionBuilder) {
	testCharsetCollationWire(t, h, sessionBuilder, false, queries.DatabaseCollationWireTests)
}

func TestCharsetCollationEngine(t *testing.T, harness Harness) {
	harness.Setup(setup.MydbData)
	for _, script := range queries.CharsetCollationEngineTests {
		t.Run(script.Name, func(t *testing.T) {
			engine := mustNewEngine(t, harness)
			defer engine.Close()
			ctx := harness.NewContext()
			ctx.SetCurrentDatabase("mydb")

			for _, statement := range script.SetUpScript {
				if sh, ok := harness.(SkippingHarness); ok {
					if sh.SkipQueryTest(statement) {
						t.Skip()
					}
				}
				RunQueryWithContext(t, engine, harness, ctx, statement)
			}

			for _, query := range script.Queries {
				t.Run(query.Query, func(t *testing.T) {
					sch, iter, err := engine.Query(ctx, query.Query)
					if query.Error || query.ErrKind != nil {
						if err == nil {
							_, err := sql.RowIterToRows(ctx, sch, iter)
							require.Error(t, err)
							if query.ErrKind != nil {
								require.True(t, query.ErrKind.Is(err))
							}
						} else {
							require.Error(t, err)
							if query.ErrKind != nil {
								require.True(t, query.ErrKind.Is(err))
							}
						}
					} else {
						require.NoError(t, err)
						rows, err := sql.RowIterToRows(ctx, sch, iter)
						require.NoError(t, err)
						require.Equal(t, query.Expected, rows)
					}
				})
			}
		})
	}
}

func TestCharsetCollationWire(t *testing.T, h Harness, sessionBuilder server.SessionBuilder) {
	testCharsetCollationWire(t, h, sessionBuilder, true, queries.CharsetCollationWireTests)
}

func testCharsetCollationWire(t *testing.T, h Harness, sessionBuilder server.SessionBuilder, useDefaultData bool, tests []queries.CharsetCollationWireTest) {
	harness, ok := h.(ClientHarness)
	if !ok {
		t.Skip(fmt.Sprintf("Cannot run %s as the harness must implement ClientHarness", t.Name()))
	}
	if useDefaultData {
		harness.Setup(setup.MydbData)
	}

	port := getEmptyPort(t)
	for _, script := range tests {
		t.Run(script.Name, func(t *testing.T) {
			serverConfig := server.Config{
				Protocol:       "tcp",
				Address:        fmt.Sprintf("localhost:%d", port),
				MaxConnections: 1000,
			}

			engine := mustNewEngine(t, harness)
			defer engine.Close()
			engine.Analyzer.Catalog.MySQLDb.AddRootAccount()

			s, err := server.NewServer(serverConfig, engine, sessionBuilder, nil)
			require.NoError(t, err)
			go func() {
				err := s.Start()
				require.NoError(t, err)
			}()
			defer func() {
				require.NoError(t, s.Close())
			}()

			conn, err := dbr.Open("mysql", fmt.Sprintf("root:@tcp(localhost:%d)/", port), nil)
			require.NoError(t, err)
			if useDefaultData {
				_, err = conn.Exec("USE mydb;")
				require.NoError(t, err)
			}

			for _, statement := range script.SetUpScript {
				if sh, ok := harness.(SkippingHarness); ok {
					if sh.SkipQueryTest(statement) {
						t.Skip()
					}
				}
				_, err = conn.Exec(statement)
				require.NoError(t, err)
			}

			for _, query := range script.Queries {
				t.Run(query.Query, func(t *testing.T) {
					r, err := conn.Query(query.Query)
					if query.Error {
						require.Error(t, err)
					} else if assert.NoError(t, err) {
						rowIdx := -1
						for r.Next() {
							rowIdx++
							connRow := make([]*string, len(query.Expected[rowIdx]))
							interfaceRow := make([]any, len(connRow))
							for i := range connRow {
								interfaceRow[i] = &connRow[i]
							}
							err = r.Scan(interfaceRow...)
							require.NoError(t, err)
							outRow := make(sql.Row, len(connRow))
							for i, str := range connRow {
								if str == nil {
									outRow[i] = nil
								} else {
									outRow[i] = *str
								}
							}
							assert.Equal(t, query.Expected[rowIdx], outRow)
						}
					}
				})
			}
			require.NoError(t, conn.Close())
		})
	}
}

func TestTypesOverWire(t *testing.T, harness ClientHarness, sessionBuilder server.SessionBuilder) {
	harness.Setup(setup.MydbData)

	port := getEmptyPort(t)
	for _, script := range queries.TypeWireTests {
		t.Run(script.Name, func(t *testing.T) {
			engine := mustNewEngine(t, harness)
			defer engine.Close()

			ctx := NewContextWithClient(harness, sql.Client{
				User:    "root",
				Address: "localhost",
			})

			engine.Analyzer.Catalog.MySQLDb.AddRootAccount()
			for _, statement := range script.SetUpScript {
				if sh, ok := harness.(SkippingHarness); ok {
					if sh.SkipQueryTest(statement) {
						t.Skip()
					}
				}
				RunQueryWithContext(t, engine, harness, ctx, statement)
			}

			serverConfig := server.Config{
				Protocol:       "tcp",
				Address:        fmt.Sprintf("localhost:%d", port),
				MaxConnections: 1000,
			}
			s, err := server.NewServer(serverConfig, engine, sessionBuilder, nil)
			require.NoError(t, err)
			go func() {
				err := s.Start()
				require.NoError(t, err)
			}()
			defer func() {
				require.NoError(t, s.Close())
			}()

			conn, err := dbr.Open("mysql", fmt.Sprintf("root:@tcp(localhost:%d)/", port), nil)
			require.NoError(t, err)
			_, err = conn.Exec("USE mydb;")
			require.NoError(t, err)
			for queryIdx, query := range script.Queries {
				r, err := conn.Query(query)
				if assert.NoError(t, err) {
					sch, engineIter, err := engine.Query(ctx, query)
					require.NoError(t, err)
					expectedRowSet := script.Results[queryIdx]
					expectedRowIdx := 0
					var engineRow sql.Row
					for engineRow, err = engineIter.Next(ctx); err == nil; engineRow, err = engineIter.Next(ctx) {
						if !assert.True(t, r.Next()) {
							break
						}
						expectedRow := expectedRowSet[expectedRowIdx]
						expectedRowIdx++
						connRow := make([]*string, len(engineRow))
						interfaceRow := make([]any, len(connRow))
						for i := range connRow {
							interfaceRow[i] = &connRow[i]
						}
						err = r.Scan(interfaceRow...)
						if !assert.NoError(t, err) {
							break
						}
						expectedEngineRow := make([]*string, len(engineRow))
						for i := range engineRow {
							sqlVal, err := sch[i].Type.SQL(ctx, nil, engineRow[i])
							if !assert.NoError(t, err) {
								break
							}
							if !sqlVal.IsNull() {
								str := sqlVal.ToString()
								expectedEngineRow[i] = &str
							}
						}

						for i := range expectedEngineRow {
							expectedVal := expectedEngineRow[i]
							connVal := connRow[i]
							if !assert.Equal(t, expectedVal == nil, connVal == nil) {
								continue
							}
							if expectedVal != nil {
								assert.Equal(t, *expectedVal, *connVal)
								if script.Name == "JSON" {
									// Different integrators may return their JSON strings with different spacing, so we
									// special case the test since the spacing is not significant
									*connVal = strings.Replace(*connVal, `, `, `,`, -1)
									*connVal = strings.Replace(*connVal, `: "`, `:"`, -1)
								}
								assert.Equal(t, expectedRow[i], *connVal)
							}
						}
					}
					assert.True(t, err == io.EOF)
					assert.False(t, r.Next())
					require.NoError(t, r.Close())
				}
			}
			require.NoError(t, conn.Close())
		})
	}
}

type memoryPersister struct {
	users []*mysql_db.User
	roles []*mysql_db.RoleEdge
}

var _ mysql_db.MySQLDbPersistence = &memoryPersister{}

func (p *memoryPersister) Persist(ctx *sql.Context, data []byte) error {
	//erase everything from users and roles
	p.users = make([]*mysql_db.User, 0)
	p.roles = make([]*mysql_db.RoleEdge, 0)

	// Deserialize the flatbuffer
	serialMySQLDb := serial.GetRootAsMySQLDb(data, 0)

	// Fill in users
	for i := 0; i < serialMySQLDb.UserLength(); i++ {
		serialUser := new(serial.User)
		if !serialMySQLDb.User(serialUser, i) {
			continue
		}
		user := mysql_db.LoadUser(serialUser)
		p.users = append(p.users, user)
	}

	// Fill in roles
	for i := 0; i < serialMySQLDb.RoleEdgesLength(); i++ {
		serialRoleEdge := new(serial.RoleEdge)
		if !serialMySQLDb.RoleEdges(serialRoleEdge, i) {
			continue
		}
		role := mysql_db.LoadRoleEdge(serialRoleEdge)
		p.roles = append(p.roles, role)
	}

	return nil
}

func TestPrivilegePersistence(t *testing.T, h Harness) {
	harness, ok := h.(ClientHarness)
	if !ok {
		t.Skip("Cannot run TestPrivilegePersistence as the harness must implement ClientHarness")
	}

	engine := mustNewEngine(t, harness)
	defer engine.Close()

	persister := &memoryPersister{}
	engine.Analyzer.Catalog.MySQLDb.AddRootAccount()
	engine.Analyzer.Catalog.MySQLDb.SetPersister(persister)
	ctx := NewContextWithClient(harness, sql.Client{
		User:    "root",
		Address: "localhost",
	})

	RunQueryWithContext(t, engine, harness, ctx, "CREATE USER tester@localhost")
	// If the user exists in []*mysql_db.User, then it must be NOT nil.
	require.NotNil(t, findUser("tester", "localhost", persister.users))

	RunQueryWithContext(t, engine, harness, ctx, "INSERT INTO mysql.user (Host, User) VALUES ('localhost', 'tester1')")
	require.Nil(t, findUser("tester1", "localhost", persister.users))

	RunQueryWithContext(t, engine, harness, ctx, "UPDATE mysql.user SET User = 'test_user' WHERE User = 'tester'")
	require.NotNil(t, findUser("tester", "localhost", persister.users))

	RunQueryWithContext(t, engine, harness, ctx, "FLUSH PRIVILEGES")
	require.NotNil(t, findUser("tester1", "localhost", persister.users))
	require.Nil(t, findUser("tester", "localhost", persister.users))
	require.NotNil(t, findUser("test_user", "localhost", persister.users))

	RunQueryWithContext(t, engine, harness, ctx, "DELETE FROM mysql.user WHERE User = 'tester1'")
	require.NotNil(t, findUser("tester1", "localhost", persister.users))

	RunQueryWithContext(t, engine, harness, ctx, "GRANT SELECT ON mydb.* TO test_user@localhost")
	user := findUser("test_user", "localhost", persister.users)
	require.True(t, user.PrivilegeSet.Database("mydb").Has(sql.PrivilegeType_Select))

	RunQueryWithContext(t, engine, harness, ctx, "UPDATE mysql.db SET Insert_priv = 'Y' WHERE User = 'test_user'")
	require.False(t, user.PrivilegeSet.Database("mydb").Has(sql.PrivilegeType_Insert))

	RunQueryWithContext(t, engine, harness, ctx, "CREATE USER dolt@localhost")
	RunQueryWithContext(t, engine, harness, ctx, "INSERT INTO mysql.db (Host, Db, User, Select_priv) VALUES ('localhost', 'mydb', 'dolt', 'Y')")
	user1 := findUser("dolt", "localhost", persister.users)
	require.NotNil(t, user1)
	require.False(t, user1.PrivilegeSet.Database("mydb").Has(sql.PrivilegeType_Select))

	RunQueryWithContext(t, engine, harness, ctx, "FLUSH PRIVILEGES")
	require.Nil(t, findUser("tester1", "localhost", persister.users))
	user = findUser("test_user", "localhost", persister.users)
	require.True(t, user.PrivilegeSet.Database("mydb").Has(sql.PrivilegeType_Insert))
	user1 = findUser("dolt", "localhost", persister.users)
	require.True(t, user1.PrivilegeSet.Database("mydb").Has(sql.PrivilegeType_Select))

	RunQueryWithContext(t, engine, harness, ctx, "CREATE ROLE test_role")
	RunQueryWithContext(t, engine, harness, ctx, "GRANT SELECT ON *.* TO test_role")
	require.Zero(t, len(persister.roles))
	RunQueryWithContext(t, engine, harness, ctx, "GRANT test_role TO test_user@localhost")
	require.NotZero(t, len(persister.roles))

	RunQueryWithContext(t, engine, harness, ctx, "UPDATE mysql.role_edges SET to_user = 'tester2' WHERE to_user = 'test_user'")
	require.NotNil(t, findRole("test_user", persister.roles))
	require.Nil(t, findRole("tester2", persister.roles))

	RunQueryWithContext(t, engine, harness, ctx, "FLUSH PRIVILEGES")
	require.Nil(t, findRole("test_user", persister.roles))
	require.NotNil(t, findRole("tester2", persister.roles))

	RunQueryWithContext(t, engine, harness, ctx, "INSERT INTO mysql.role_edges VALUES ('%', 'test_role', 'localhost', 'test_user', 'N')")
	require.Nil(t, findRole("test_user", persister.roles))

	RunQueryWithContext(t, engine, harness, ctx, "FLUSH PRIVILEGES")
	require.NotNil(t, findRole("test_user", persister.roles))

	_, _, err := engine.Query(ctx, "FLUSH NO_WRITE_TO_BINLOG PRIVILEGES")
	require.Error(t, err)

	_, _, err = engine.Query(ctx, "FLUSH LOCAL PRIVILEGES")
	require.Error(t, err)
}

// findUser returns *mysql_db.User corresponding to specific user and host names.
// If not found, returns nil *mysql_db.User.
func findUser(user string, host string, users []*mysql_db.User) *mysql_db.User {
	for _, u := range users {
		if u.User == user && u.Host == host {
			return u
		}
	}
	return nil
}

// findRole returns *mysql_db.RoleEdge corresponding to specific to_user.
// If not found, returns nil *mysql_db.RoleEdge.
func findRole(toUser string, roles []*mysql_db.RoleEdge) *mysql_db.RoleEdge {
	for _, r := range roles {
		if r.ToUser == toUser {
			return r
		}
	}
	return nil
}

func TestBlobs(t *testing.T, h Harness) {
	h.Setup(setup.MydbData, setup.BlobData, setup.MytableData)

	for _, tt := range queries.BlobErrors {
		runQueryErrorTest(t, h, tt)
	}

	e := mustNewEngine(t, h)
	defer e.Close()
	for _, tt := range queries.BlobQueries {
		TestQueryWithEngine(t, h, e, tt)
	}

	for _, tt := range queries.BlobWriteQueries {
		RunWriteQueryTest(t, h, tt)
	}
}

func TestIndexes(t *testing.T, h Harness) {
	for _, tt := range queries.IndexQueries {
		TestScript(t, h, tt)
	}
}

func TestIndexPrefix(t *testing.T, h Harness) {
	e := mustNewEngine(t, h)
	defer e.Close()

	for _, tt := range queries.IndexPrefixQueries {
		TestScript(t, h, tt)
	}
}<|MERGE_RESOLUTION|>--- conflicted
+++ resolved
@@ -4493,8 +4493,6 @@
 	}
 }
 
-<<<<<<< HEAD
-=======
 func TestPreparedStatements(t *testing.T, harness Harness) {
 	e := mustNewEngine(t, harness)
 	defer e.Close()
@@ -4505,7 +4503,6 @@
 }
 
 // Runs tests on SHOW TABLE STATUS queries.
->>>>>>> a625f0c2
 func TestShowTableStatus(t *testing.T, harness Harness) {
 	harness.Setup(setup.MydbData, setup.MytableData, setup.OthertableData)
 	for _, tt := range queries.ShowTableStatusQueries {
