package planbuilder

import (
	"fmt"
	"sort"
	"strconv"
	"strings"

	"github.com/dolthub/vitess/go/mysql"
	ast "github.com/dolthub/vitess/go/vt/sqlparser"

	"github.com/dolthub/go-mysql-server/sql"
	"github.com/dolthub/go-mysql-server/sql/expression"
	"github.com/dolthub/go-mysql-server/sql/expression/function"
	"github.com/dolthub/go-mysql-server/sql/plan"
	"github.com/dolthub/go-mysql-server/sql/types"
)

func (b *Builder) resolveDb(name string) sql.Database {
	if name == "" {
		err := sql.ErrNoDatabaseSelected.New()
		b.handleErr(err)
	}
	database, err := b.cat.Database(b.ctx, name)
	if err != nil {
		b.handleErr(err)
	}

	// todo show tables as of expects privileged
	//if privilegedDatabase, ok := database.(mysql_db.PrivilegedDatabase); ok {
	//	database = privilegedDatabase.Unwrap()
	//}
	return database
}

<<<<<<< HEAD
func (b *PlanBuilder) buildMultiAlterDDL(inScope *scope, query string, c *ast.AlterTable) (outScope *scope) {
=======
func (b *Builder) buildMultiAlterDDL(inScope *scope, query string, c *ast.MultiAlterDDL) (outScope *scope) {
>>>>>>> 736cca34
	b.multiDDL = true
	defer func() {
		b.multiDDL = false
	}()
	statementsLen := len(c.Statements)
	if statementsLen == 1 {
		return b.buildDDL(inScope, query, c.Statements[0])
	}
	statements := make([]sql.Node, statementsLen)
	for i := 0; i < statementsLen; i++ {
		alterScope := b.buildDDL(inScope, query, c.Statements[i])
		statements[i] = alterScope.node
	}
	// certain alter statements need to happen before others
	sort.Slice(statements, func(i, j int) bool {
		switch statements[i].(type) {
		case *plan.RenameColumn:
			switch statements[j].(type) {
			case *plan.DropColumn,
				*plan.AddColumn,
				*plan.AlterIndex:
				return true
			}
		case *plan.DropColumn:
			switch statements[j].(type) {
			case *plan.AddColumn,
				*plan.AlterIndex:
				return true
			}
		case *plan.AddColumn:
			switch statements[j].(type) {
			case *plan.AlterIndex:
				return true
			}
		}
		return false
	})
	outScope = inScope.push()
	outScope.node = plan.NewBlock(statements)
	return
}

func (b *Builder) buildDDL(inScope *scope, query string, c *ast.DDL) (outScope *scope) {
	outScope = inScope.push()
	switch strings.ToLower(c.Action) {
	case ast.CreateStr:
		if c.TriggerSpec != nil {
			return b.buildCreateTrigger(inScope, query, c)
		}
		if c.ProcedureSpec != nil {
			return b.buildCreateProcedure(inScope, query, c)
		}
		if c.EventSpec != nil {
			return b.buildCreateEvent(inScope, query, c)
		}
		if c.ViewSpec != nil {
			return b.buildCreateView(inScope, query, c)
		}
		return b.buildCreateTable(inScope, c)
	case ast.DropStr:
		// get database
		if c.TriggerSpec != nil {
			dbName := c.TriggerSpec.TrigName.Qualifier.String()
			if dbName == "" {
				dbName = b.ctx.GetCurrentDatabase()
			}
			trigName := c.TriggerSpec.TrigName.Name.String()
			outScope.node = plan.NewDropTrigger(b.resolveDb(dbName), trigName, c.IfExists)
			return
		}
		if c.ProcedureSpec != nil {
			dbName := c.ProcedureSpec.ProcName.Qualifier.String()
			if dbName == "" {
				dbName = b.ctx.GetCurrentDatabase()
			}
			procName := c.ProcedureSpec.ProcName.Name.String()
			outScope.node = plan.NewDropProcedure(b.resolveDb(dbName), procName, c.IfExists)
			return
		}
		if c.EventSpec != nil {
			dbName := c.EventSpec.EventName.Qualifier.String()
			if dbName == "" {
				dbName = b.ctx.GetCurrentDatabase()
			}
			eventName := c.EventSpec.EventName.Name.String()
			outScope.node = plan.NewDropEvent(b.resolveDb(dbName), eventName, c.IfExists)
			return
		}
		if len(c.FromViews) != 0 {
			plans := make([]sql.Node, len(c.FromViews))
			for i, v := range c.FromViews {
				plans[i] = plan.NewSingleDropView(b.currentDb(), v.Name.String())
			}
			outScope.node = plan.NewDropView(plans, c.IfExists)
			return
		}
		return b.buildDropTable(inScope, c)
	case ast.AlterStr:
		if c.EventSpec != nil {
			return b.buildAlterEvent(inScope, query, c)
		}
		return b.buildAlterTable(inScope, c)
	case ast.RenameStr:
		return b.buildRenameTable(inScope, c)
	case ast.TruncateStr:
		return b.buildTruncateTable(inScope, c)
	default:
		err := sql.ErrUnsupportedSyntax.New(ast.String(c))
		b.handleErr(err)
	}
	return
}

func (b *Builder) buildDropTable(inScope *scope, c *ast.DDL) (outScope *scope) {
	outScope = inScope.push()
	var dropTables []sql.Node
	dbName := c.FromTables[0].Qualifier.String()
	if dbName == "" {
		dbName = b.currentDb().Name()
	}
	for _, t := range c.FromTables {
		if t.Qualifier.String() != "" && t.Qualifier.String() != dbName {
			err := sql.ErrUnsupportedFeature.New("dropping tables on multiple databases in the same statement")
			b.handleErr(err)
		}
		tableName := strings.ToLower(t.Name.String())
		if c.IfExists {
			_, _, err := b.cat.Table(b.ctx, dbName, tableName)
			if sql.ErrTableNotFound.Is(err) {
				b.ctx.Session.Warn(&sql.Warning{
					Level:   "Note",
					Code:    mysql.ERBadTable,
					Message: fmt.Sprintf("Can't drop table %s; table doesn't exist ", tableName),
				})
				continue
			} else if err != nil {
				b.handleErr(err)
			}
		}

		tableScope, ok := b.buildTablescan(inScope, dbName, tableName, nil)
		if ok {
			dropTables = append(dropTables, tableScope.node)
		} else if !c.IfExists {
			err := sql.ErrTableNotFound.New(tableName)
			b.handleErr(err)
		}
	}

	outScope.node = plan.NewDropTable(dropTables, c.IfExists)
	return
}

func (b *Builder) buildTruncateTable(inScope *scope, c *ast.DDL) (outScope *scope) {
	outScope = inScope.push()
	dbName := c.Table.Qualifier.String()
	tabName := c.Table.Name.String()
	tableScope, ok := b.buildTablescan(inScope, dbName, tabName, nil)
	if !ok {
		b.handleErr(sql.ErrTableNotFound.New(tabName))
	}
	outScope.node = plan.NewTruncate(
		c.Table.Qualifier.String(),
		tableScope.node,
	)
	return
}

func (b *Builder) buildCreateTable(inScope *scope, c *ast.DDL) (outScope *scope) {
	outScope = inScope.push()
	if c.OptLike != nil {
		return b.buildCreateTableLike(inScope, c)
	}

	// In the case that no table spec is given but a SELECT Statement return the CREATE TABLE node.
	// if the table spec != nil it will get parsed below.
	if c.TableSpec == nil && c.OptSelect != nil {
		tableSpec := &plan.TableSpec{}

		selectScope := b.buildSelectStmt(inScope, c.OptSelect.Select)

		outScope.node = plan.NewCreateTableSelect(b.currentDb(), c.Table.Name.String(), selectScope.node, tableSpec, plan.IfNotExistsOption(c.IfNotExists), plan.TempTableOption(c.Temporary))
		return outScope
	}

	idxDefs := b.buildIndexDefs(inScope, c.TableSpec)

	qualifier := c.Table.Qualifier.String()
	if qualifier == "" {
		qualifier = b.ctx.GetCurrentDatabase()
	}
	database := b.resolveDb(qualifier)

	schema, collation := b.tableSpecToSchema(inScope, outScope, strings.ToLower(database.Name()), strings.ToLower(c.Table.Name.String()), c.TableSpec, false)
	fkDefs, chDefs := b.buildConstraintsDefs(outScope, c.Table, c.TableSpec)

	tableSpec := &plan.TableSpec{
		Schema:    schema,
		IdxDefs:   idxDefs,
		FkDefs:    fkDefs,
		ChDefs:    chDefs,
		Collation: collation,
	}

	if c.OptSelect != nil {
		selectScope := b.buildSelectStmt(inScope, c.OptSelect.Select)
		outScope.node = plan.NewCreateTableSelect(database, c.Table.Name.String(), selectScope.node, tableSpec, plan.IfNotExistsOption(c.IfNotExists), plan.TempTableOption(c.Temporary))
	}

	outScope.node = plan.NewCreateTable(
		database, c.Table.Name.String(), plan.IfNotExistsOption(c.IfNotExists), plan.TempTableOption(c.Temporary), tableSpec)
	return
}

func (b *Builder) buildCreateTableLike(inScope *scope, ct *ast.DDL) *scope {
	tableName := ct.OptLike.LikeTable.Name.String()
	likeDbName := ct.OptLike.LikeTable.Qualifier.String()
	if likeDbName == "" {
		likeDbName = b.ctx.GetCurrentDatabase()
	}
	outScope, ok := b.buildTablescan(inScope, likeDbName, tableName, nil)
	if !ok {
		b.handleErr(sql.ErrTableNotFound.New(tableName))
	}
	likeTable, ok := outScope.node.(*plan.ResolvedTable)
	if !ok {
		err := fmt.Errorf("expected resolved table: %s", tableName)
		b.handleErr(err)
	}

	newTableName := strings.ToLower(ct.Table.Name.String())
	outScope.setTableAlias(newTableName)

	var idxDefs []*plan.IndexDefinition
	if indexableTable, ok := likeTable.Table.(sql.IndexAddressableTable); ok {
		indexes, err := indexableTable.GetIndexes(b.ctx)
		if err != nil {
			b.handleErr(err)
		}
		for _, index := range indexes {
			if index.IsGenerated() {
				continue
			}
			constraint := sql.IndexConstraint_None
			if index.IsUnique() {
				if index.ID() == "PRIMARY" {
					constraint = sql.IndexConstraint_Primary
				} else {
					constraint = sql.IndexConstraint_Unique
				}
			}

			columns := make([]sql.IndexColumn, len(index.Expressions()))
			for i, col := range index.Expressions() {
				//TODO: find a better way to get only the column name if the table is present
				col = strings.TrimPrefix(col, indexableTable.Name()+".")
				columns[i] = sql.IndexColumn{
					Name:   col,
					Length: 0,
				}
			}
			idxDefs = append(idxDefs, &plan.IndexDefinition{
				IndexName:  index.ID(),
				Using:      sql.IndexUsing_Default,
				Constraint: constraint,
				Columns:    columns,
				Comment:    index.Comment(),
			})
		}
	}
	origSch := likeTable.Schema()
	newSch := make(sql.Schema, len(origSch))
	for i, col := range origSch {
		tempCol := *col
		tempCol.Source = newTableName
		newSch[i] = &tempCol
	}

	var pkOrdinals []int
	if pkTable, ok := likeTable.Table.(sql.PrimaryKeyTable); ok {
		pkOrdinals = pkTable.PrimaryKeySchema().PkOrdinals
	}

	var checkDefs []*sql.CheckConstraint
	if checksTable, ok := likeTable.Table.(sql.CheckTable); ok {
		checks, err := checksTable.GetChecks(b.ctx)
		if err != nil {
			b.handleErr(err)
		}

		for _, check := range checks {
			checkConstraint := b.buildCheckConstraint(outScope, &check)
			if err != nil {
				b.handleErr(err)
			}

			// Prevent a name collision between old and new checks.
			// New check will be assigned a name during building.
			checkConstraint.Name = ""
			checkDefs = append(checkDefs, checkConstraint)
		}
	}

	tableSpec := &plan.TableSpec{
		Schema:    sql.NewPrimaryKeySchema(newSch, pkOrdinals...),
		IdxDefs:   idxDefs,
		ChDefs:    checkDefs,
		Collation: likeTable.Collation(),
	}

	qualifier := ct.Table.Qualifier.String()
	if qualifier == "" {
		qualifier = b.ctx.GetCurrentDatabase()
	}
	database := b.resolveDb(qualifier)

	outScope.node = plan.NewCreateTable(database, newTableName, plan.IfNotExistsOption(ct.IfNotExists), plan.TempTableOption(ct.Temporary), tableSpec)
	return outScope
}

func (b *Builder) buildRenameTable(inScope *scope, ddl *ast.DDL) (outScope *scope) {
	outScope = inScope.push()
	if len(ddl.FromTables) != len(ddl.ToTables) {
		panic("Expected from tables and to tables of equal length")
	}

	var fromTables, toTables []string
	for _, table := range ddl.FromTables {
		fromTables = append(fromTables, table.Name.String())
	}
	for _, table := range ddl.ToTables {
		toTables = append(toTables, table.Name.String())
	}

	outScope.node = plan.NewRenameTable(b.currentDb(), fromTables, toTables, b.multiDDL)
	return
}

func (b *Builder) isUniqueColumn(tableSpec *ast.TableSpec, columnName string) bool {
	for _, column := range tableSpec.Columns {
		if column.Name.String() == columnName {
			return column.Type.KeyOpt == colKeyUnique ||
				column.Type.KeyOpt == colKeyUniqueKey
		}
	}
	err := fmt.Errorf("unknown column name %s", columnName)
	b.handleErr(err)
	return false

}

func (b *Builder) buildAlterTable(inScope *scope, ddl *ast.DDL) (outScope *scope) {
	if ddl.IndexSpec != nil {
		return b.buildAlterIndex(inScope, ddl)
	}
	if ddl.ConstraintAction != "" && len(ddl.TableSpec.Constraints) == 1 {
		dbName := ddl.Table.Qualifier.String()
		tableName := ddl.Table.Name.String()
		var ok bool
		outScope, ok = b.buildTablescan(inScope, dbName, tableName, nil)
		if !ok {
			b.handleErr(sql.ErrTableNotFound.New(tableName))
		}
		table, ok := outScope.node.(*plan.ResolvedTable)
		if !ok {
			err := fmt.Errorf("expected resolved table: %s", tableName)
			b.handleErr(err)
		}
		parsedConstraint := b.convertConstraintDefinition(outScope, ddl.TableSpec.Constraints[0])
		switch strings.ToLower(ddl.ConstraintAction) {
		case ast.AddStr:
			switch c := parsedConstraint.(type) {
			case *sql.ForeignKeyConstraint:
				c.Database = table.Database.Name()
				c.Table = table.Name()
				alterFk := plan.NewAlterAddForeignKey(c)
				alterFk.DbProvider = b.cat
				outScope.node = alterFk
			case *sql.CheckConstraint:
				outScope.node = plan.NewAlterAddCheck(table, c)
			default:
				err := sql.ErrUnsupportedFeature.New(ast.String(ddl))
				b.handleErr(err)
			}
		case ast.DropStr:
			switch c := parsedConstraint.(type) {
			case *sql.ForeignKeyConstraint:
				database := table.Database.Name()
				dropFk := plan.NewAlterDropForeignKey(database, table.Name(), c.Name)
				dropFk.DbProvider = b.cat
				outScope.node = dropFk
			case *sql.CheckConstraint:
				outScope.node = plan.NewAlterDropCheck(table, c.Name)
			case namedConstraint:
				outScope.node = &plan.DropConstraint{
					UnaryNode: plan.UnaryNode{Child: table},
					Name:      c.name,
				}
			default:
				err := sql.ErrUnsupportedFeature.New(ast.String(ddl))
				b.handleErr(err)
			}
		}
		return
	}
	if ddl.ColumnAction != "" {
		dbName := ddl.Table.Qualifier.String()
		tableName := ddl.Table.Name.String()
		var ok bool
		outScope, ok = b.buildTablescan(inScope, dbName, tableName, nil)
		if !ok {
			b.handleErr(sql.ErrTableNotFound.New(tableName))
		}
		table, ok := outScope.node.(*plan.ResolvedTable)
		if !ok {
			err := fmt.Errorf("expected resolved table: %s", tableName)
			b.handleErr(err)
		}

		switch strings.ToLower(ddl.ColumnAction) {
		case ast.AddStr:
			sch, _ := b.tableSpecToSchema(inScope, outScope, dbName, ddl.Table.Name.String(), ddl.TableSpec, true)
			outScope.node = plan.NewAddColumnResolved(table, *sch.Schema[0], columnOrderToColumnOrder(ddl.ColumnOrder))
		case ast.DropStr:
			drop := plan.NewDropColumnResolved(table, ddl.Column.String())
			drop.Checks = b.loadChecksFromTable(outScope, table.Table)
			outScope.node = drop
		case ast.RenameStr:
			for _, c := range table.Schema() {
				outScope.newColumn(scopeColumn{
					db:       strings.ToLower(table.Database.Name()),
					table:    strings.ToLower(c.Source),
					col:      strings.ToLower(c.Name),
					typ:      c.Type,
					nullable: c.Nullable,
				})
			}
			rename := plan.NewRenameColumnResolved(table, ddl.Column.String(), ddl.ToColumn.String())
			rename.Checks = b.loadChecksFromTable(outScope, table.Table)
			outScope.node = rename
		case ast.ModifyStr, ast.ChangeStr:
			sch, _ := b.tableSpecToSchema(inScope, outScope, dbName, ddl.Table.Name.String(), ddl.TableSpec, true)
			outScope.node = plan.NewModifyColumnResolved(table, ddl.Column.String(), *sch.Schema[0], columnOrderToColumnOrder(ddl.ColumnOrder))
		default:
			err := sql.ErrUnsupportedFeature.New(ast.String(ddl))
			b.handleErr(err)
		}
		if ddl.TableSpec != nil {
			if len(ddl.TableSpec.Columns) != 1 {
				err := fmt.Errorf("adding multiple columns in ALTER TABLE <table> MODIFY is not currently supported")
				b.handleErr(err)
			}
			for _, column := range ddl.TableSpec.Columns {
				isUnique := b.isUniqueColumn(ddl.TableSpec, column.Name.String())
				var comment string
				if commentVal := column.Type.Comment; commentVal != nil {
					comment = commentVal.String()
				}
				columns := []sql.IndexColumn{{Name: column.Name.String()}}
				if isUnique {
					outScope.node = plan.NewAlterCreateIndex(table.Database, outScope.node, column.Name.String(), sql.IndexUsing_BTree, sql.IndexConstraint_Unique, columns, comment)
				}
			}
		}
		return outScope
	}
	if ddl.AutoIncSpec != nil {
		return b.buildAlterAutoIncrement(inScope, ddl)
	} else if ddl.DefaultSpec != nil {
		return b.buildAlterDefault(inScope, ddl)
	} else if ddl.AlterCollationSpec != nil {
		return b.buildAlterCollationSpec(inScope, ddl)
	}
	err := sql.ErrUnsupportedFeature.New(ast.String(ddl))
	b.handleErr(err)
	return
}

func (b *Builder) buildConstraintsDefs(inScope *scope, tname ast.TableName, spec *ast.TableSpec) (fks []*sql.ForeignKeyConstraint, checks []*sql.CheckConstraint) {
	for _, unknownConstraint := range spec.Constraints {
		parsedConstraint := b.convertConstraintDefinition(inScope, unknownConstraint)
		switch constraint := parsedConstraint.(type) {
		case *sql.ForeignKeyConstraint:
			constraint.Database = tname.Qualifier.String()
			constraint.Table = tname.Name.String()
			if constraint.Database == "" {
				constraint.Database = b.ctx.GetCurrentDatabase()
			}
			fks = append(fks, constraint)
		case *sql.CheckConstraint:
			checks = append(checks, constraint)
		default:
			err := sql.ErrUnknownConstraintDefinition.New(unknownConstraint.Name, unknownConstraint)
			b.handleErr(err)
		}
	}
	return
}

func columnOrderToColumnOrder(order *ast.ColumnOrder) *sql.ColumnOrder {
	if order == nil {
		return nil
	}
	if order.First {
		return &sql.ColumnOrder{First: true}
	} else {
		return &sql.ColumnOrder{AfterColumn: order.AfterColumn.String()}
	}
}

func (b *Builder) buildIndexDefs(inScope *scope, spec *ast.TableSpec) (idxDefs []*plan.IndexDefinition) {
	for _, idxDef := range spec.Indexes {
		constraint := sql.IndexConstraint_None
		if idxDef.Info.Primary {
			constraint = sql.IndexConstraint_Primary
		} else if idxDef.Info.Unique {
			constraint = sql.IndexConstraint_Unique
		} else if idxDef.Info.Spatial {
			constraint = sql.IndexConstraint_Spatial
		} else if idxDef.Info.Fulltext {
			constraint = sql.IndexConstraint_Fulltext
		}

		columns := b.gatherIndexColumns(idxDef.Columns)

		var comment string
		for _, option := range idxDef.Options {
			if strings.ToLower(option.Name) == strings.ToLower(ast.KeywordString(ast.COMMENT_KEYWORD)) {
				comment = string(option.Value.Val)
			}
		}
		idxDefs = append(idxDefs, &plan.IndexDefinition{
			IndexName:  idxDef.Info.Name.String(),
			Using:      sql.IndexUsing_Default, //TODO: add vitess support for USING
			Constraint: constraint,
			Columns:    columns,
			Comment:    comment,
		})
	}

	for _, colDef := range spec.Columns {
		if colDef.Type.KeyOpt == colKeyFulltextKey {
			idxDefs = append(idxDefs, &plan.IndexDefinition{
				IndexName:  "",
				Using:      sql.IndexUsing_Default,
				Constraint: sql.IndexConstraint_Fulltext,
				Comment:    "",
				Columns: []sql.IndexColumn{{
					Name:   colDef.Name.String(),
					Length: 0,
				}},
			})
		} else if colDef.Type.KeyOpt == colKeyUnique || colDef.Type.KeyOpt == colKeyUniqueKey {
			idxDefs = append(idxDefs, &plan.IndexDefinition{
				IndexName:  "",
				Using:      sql.IndexUsing_Default,
				Constraint: sql.IndexConstraint_Unique,
				Comment:    "",
				Columns: []sql.IndexColumn{{
					Name:   colDef.Name.String(),
					Length: 0,
				}},
			})
		}
	}
	return
}

type namedConstraint struct {
	name string
}

func (b *Builder) convertConstraintDefinition(inScope *scope, cd *ast.ConstraintDefinition) interface{} {
	if fkConstraint, ok := cd.Details.(*ast.ForeignKeyDefinition); ok {
		columns := make([]string, len(fkConstraint.Source))
		for i, col := range fkConstraint.Source {
			columns[i] = col.String()
		}
		refColumns := make([]string, len(fkConstraint.ReferencedColumns))
		for i, col := range fkConstraint.ReferencedColumns {
			refColumns[i] = col.String()
		}
		refDatabase := fkConstraint.ReferencedTable.Qualifier.String()
		if refDatabase == "" {
			refDatabase = b.ctx.GetCurrentDatabase()
		}
		// The database and table are set in the calling function
		return &sql.ForeignKeyConstraint{
			Name:           cd.Name,
			Columns:        columns,
			ParentDatabase: refDatabase,
			ParentTable:    fkConstraint.ReferencedTable.Name.String(),
			ParentColumns:  refColumns,
			OnUpdate:       b.buildReferentialAction(fkConstraint.OnUpdate),
			OnDelete:       b.buildReferentialAction(fkConstraint.OnDelete),
			IsResolved:     false,
		}
	} else if chConstraint, ok := cd.Details.(*ast.CheckConstraintDefinition); ok {
		var c sql.Expression
		if chConstraint.Expr != nil {
			c = b.buildScalar(inScope, chConstraint.Expr)
		}

		return &sql.CheckConstraint{
			Name:     cd.Name,
			Expr:     c,
			Enforced: chConstraint.Enforced,
		}
	} else if len(cd.Name) > 0 && cd.Details == nil {
		return namedConstraint{cd.Name}
	}
	err := sql.ErrUnknownConstraintDefinition.New(cd.Name, cd)
	b.handleErr(err)
	return nil
}

func (b *Builder) buildReferentialAction(action ast.ReferenceAction) sql.ForeignKeyReferentialAction {
	switch action {
	case ast.Restrict:
		return sql.ForeignKeyReferentialAction_Restrict
	case ast.Cascade:
		return sql.ForeignKeyReferentialAction_Cascade
	case ast.NoAction:
		return sql.ForeignKeyReferentialAction_NoAction
	case ast.SetNull:
		return sql.ForeignKeyReferentialAction_SetNull
	case ast.SetDefault:
		return sql.ForeignKeyReferentialAction_SetDefault
	default:
		return sql.ForeignKeyReferentialAction_DefaultAction
	}
}

// todo drop column, rename column
func (b *Builder) buildAlterIndex(inScope *scope, ddl *ast.DDL) (outScope *scope) {
	dbName := ddl.Table.Qualifier.String()
	tableName := ddl.Table.Name.String()
	var ok bool
	outScope, ok = b.buildTablescan(inScope, dbName, tableName, nil)
	if !ok {
		b.handleErr(sql.ErrTableNotFound.New(tableName))
	}
	table, ok := outScope.node.(*plan.ResolvedTable)
	if !ok {
		err := fmt.Errorf("expected resolved table: %s", tableName)
		b.handleErr(err)
	}
	switch strings.ToLower(ddl.IndexSpec.Action) {
	case ast.CreateStr:
		var using sql.IndexUsing
		switch ddl.IndexSpec.Using.Lowered() {
		case "", "btree":
			using = sql.IndexUsing_BTree
		case "hash":
			using = sql.IndexUsing_Hash
		default:
			return b.buildExternalCreateIndex(inScope, ddl)
		}

		var constraint sql.IndexConstraint
		switch ddl.IndexSpec.Type {
		case ast.UniqueStr:
			constraint = sql.IndexConstraint_Unique
		case ast.FulltextStr:
			constraint = sql.IndexConstraint_Fulltext
		case ast.SpatialStr:
			constraint = sql.IndexConstraint_Spatial
		case ast.PrimaryStr:
			constraint = sql.IndexConstraint_Primary
		default:
			constraint = sql.IndexConstraint_None
		}

		columns := b.gatherIndexColumns(ddl.IndexSpec.Columns)

		var comment string
		for _, option := range ddl.IndexSpec.Options {
			if strings.ToLower(option.Name) == strings.ToLower(ast.KeywordString(ast.COMMENT_KEYWORD)) {
				comment = string(option.Value.Val)
			}
		}

		if constraint == sql.IndexConstraint_Primary {
			outScope.node = plan.NewAlterCreatePk(table.Database, table, columns)
			return
		}

		indexName := ddl.IndexSpec.ToName.String()
		if strings.ToLower(indexName) == ast.PrimaryStr {
			err := sql.ErrInvalidIndexName.New(indexName)
			b.handleErr(err)
		}

		outScope.node = plan.NewAlterCreateIndex(table.Database, table, ddl.IndexSpec.ToName.String(), using, constraint, columns, comment)
		return
	case ast.DropStr:
		if ddl.IndexSpec.Type == ast.PrimaryStr {
			outScope.node = plan.NewAlterDropPk(table.Database, table)
			return
		}
		outScope.node = plan.NewAlterDropIndex(table.Database, table, ddl.IndexSpec.ToName.String())

		//todo checks

		return
	case ast.RenameStr:
		outScope.node = plan.NewAlterRenameIndex(table.Database, table, ddl.IndexSpec.FromName.String(), ddl.IndexSpec.ToName.String())
		//todo checks
		return
	case "disable":
		outScope.node = plan.NewAlterDisableEnableKeys(table.Database, table, true)
		return
	case "enable":
		outScope.node = plan.NewAlterDisableEnableKeys(table.Database, table, false)
		return
	default:
		err := sql.ErrUnsupportedFeature.New(ast.String(ddl))
		b.handleErr(err)
	}
	return
}

func (b *Builder) gatherIndexColumns(cols []*ast.IndexColumn) []sql.IndexColumn {
	out := make([]sql.IndexColumn, len(cols))
	for i, col := range cols {
		var length int64
		var err error
		if col.Length != nil && col.Length.Type == ast.IntVal {
			length, err = strconv.ParseInt(string(col.Length.Val), 10, 64)
			if err != nil {
				b.handleErr(err)
			}
			if length < 1 {
				err := sql.ErrKeyZero.New(col.Column)
				b.handleErr(err)
			}
		}
		out[i] = sql.IndexColumn{
			Name:   col.Column.String(),
			Length: length,
		}
	}
	return out
}

func (b *Builder) buildAlterAutoIncrement(inScope *scope, ddl *ast.DDL) (outScope *scope) {
	val, ok := ddl.AutoIncSpec.Value.(*ast.SQLVal)
	if !ok {
		err := sql.ErrInvalidSQLValType.New(ddl.AutoIncSpec.Value)
		b.handleErr(err)
	}

	var autoVal uint64
	if val.Type == ast.IntVal {
		i, err := strconv.ParseUint(string(val.Val), 10, 64)
		if err != nil {
			b.handleErr(err)
		}
		autoVal = i
	} else if val.Type == ast.FloatVal {
		f, err := strconv.ParseFloat(string(val.Val), 10)
		if err != nil {
			b.handleErr(err)
		}
		autoVal = uint64(f)
	} else {
		err := sql.ErrInvalidSQLValType.New(ddl.AutoIncSpec.Value)
		b.handleErr(err)
	}

	dbName := ddl.Table.Qualifier.String()
	tableName := ddl.Table.Name.String()
	outScope, ok = b.buildTablescan(inScope, dbName, tableName, nil)
	if !ok {
		b.handleErr(sql.ErrTableNotFound.New(tableName))
	}
	table, ok := outScope.node.(*plan.ResolvedTable)
	if !ok {
		err := fmt.Errorf("expected resolved table: %s", tableName)
		b.handleErr(err)
	}
	outScope.node = plan.NewAlterAutoIncrement(table.Database, table, autoVal)
	return
}

func (b *Builder) buildAlterDefault(inScope *scope, ddl *ast.DDL) (outScope *scope) {
	dbName := ddl.Table.Qualifier.String()
	tableName := ddl.Table.Name.String()
	var ok bool
	outScope, ok = b.buildTablescan(inScope, dbName, tableName, nil)
	if !ok {
		b.handleErr(sql.ErrTableNotFound.New(tableName))
	}
	table, ok := outScope.node.(*plan.ResolvedTable)
	if !ok {
		err := fmt.Errorf("expected resolved table: %s", tableName)
		b.handleErr(err)
	}
	switch strings.ToLower(ddl.DefaultSpec.Action) {
	case ast.SetStr:
		defaultVal := b.buildDefaultExpression(inScope, ddl.DefaultSpec.Value)
		outScope.node = plan.NewAlterDefaultSet(table.Database, table, ddl.DefaultSpec.Column.String(), defaultVal)
		return
	case ast.DropStr:
		outScope.node = plan.NewAlterDefaultDrop(table.Database, table, ddl.DefaultSpec.Column.String())

		return
	default:
		err := sql.ErrUnsupportedFeature.New(ast.String(ddl))
		b.handleErr(err)
	}
	return
}

func (b *Builder) buildAlterCollationSpec(inScope *scope, ddl *ast.DDL) (outScope *scope) {
	dbName := ddl.Table.Qualifier.String()
	tableName := ddl.Table.Name.String()
	var ok bool
	outScope, ok = b.buildTablescan(inScope, dbName, tableName, nil)
	if !ok {
		b.handleErr(sql.ErrTableNotFound.New(tableName))
	}
	table, ok := outScope.node.(*plan.ResolvedTable)
	if !ok {
		err := fmt.Errorf("expected resolved table: %s", tableName)
		b.handleErr(err)
	}
	var charSetStr *string
	var collationStr *string
	if len(ddl.AlterCollationSpec.CharacterSet) > 0 {
		charSetStr = &ddl.AlterCollationSpec.CharacterSet
	}
	if len(ddl.AlterCollationSpec.Collation) > 0 {
		collationStr = &ddl.AlterCollationSpec.Collation
	}
	collation, err := sql.ParseCollation(charSetStr, collationStr, false)
	if err != nil {
		b.handleErr(err)
	}
	outScope.node = plan.NewAlterTableCollationResolved(table, collation)
	return
}

func (b *Builder) buildDefaultExpression(inScope *scope, defaultExpr ast.Expr) *sql.ColumnDefaultValue {
	if defaultExpr == nil {
		return nil
	}
	parsedExpr := b.buildScalar(inScope, defaultExpr)

	// Function expressions must be enclosed in parentheses (except for current_timestamp() and now())
	_, isParenthesized := defaultExpr.(*ast.ParenExpr)
	isLiteral := !isParenthesized

	// A literal will never have children, thus we can also check for that.
	if unaryExpr, is := defaultExpr.(*ast.UnaryExpr); is {
		if _, lit := unaryExpr.Expr.(*ast.SQLVal); lit {
			isLiteral = true
		}
	} else if !isParenthesized {
		if f, ok := parsedExpr.(*expression.UnresolvedFunction); ok {
			// Datetime and Timestamp columns allow now and current_timestamp to not be enclosed in parens,
			// but they still need to be treated as function expressions
			if f.Name() == "now" || f.Name() == "current_timestamp" {
				isLiteral = false
			} else {
				// All other functions must *always* be enclosed in parens
				err := sql.ErrSyntaxError.New("column default function expressions must be enclosed in parentheses")
				b.handleErr(err)
			}
		}
	}

	return ExpressionToColumnDefaultValue(parsedExpr, isLiteral, isParenthesized)
}

// ExpressionToColumnDefaultValue takes in an Expression and returns the equivalent ColumnDefaultValue if the expression
// is valid for a default value. If the expression represents a literal (and not an expression that returns a literal, so "5"
// rather than "(5)"), then the parameter "isLiteral" should be true.
func ExpressionToColumnDefaultValue(inputExpr sql.Expression, isLiteral, isParenthesized bool) *sql.ColumnDefaultValue {
	return &sql.ColumnDefaultValue{
		Expression:    inputExpr,
		OutType:       nil,
		Literal:       isLiteral,
		ReturnNil:     true,
		Parenthesized: isParenthesized,
	}
}

func (b *Builder) buildExternalCreateIndex(inScope *scope, ddl *ast.DDL) (outScope *scope) {
	config := make(map[string]string)
	for _, option := range ddl.IndexSpec.Options {
		if option.Using != "" {
			config[option.Name] = option.Using
		} else {
			config[option.Name] = string(option.Value.Val)
		}
	}

	dbName := ddl.Table.Qualifier.String()
	tableName := ddl.Table.Name.String()
	var ok bool
	outScope, ok = b.buildTablescan(inScope, dbName, tableName, nil)
	if !ok {
		b.handleErr(sql.ErrTableNotFound.New(tableName))
	}
	table, ok := outScope.node.(*plan.ResolvedTable)
	if !ok {
		err := fmt.Errorf("expected resolved table: %s", tableName)
		b.handleErr(err)
	}

	cols := make([]sql.Expression, len(ddl.IndexSpec.Columns))
	for i, col := range ddl.IndexSpec.Columns {
		c, ok := inScope.resolveColumn(tableName, strings.ToLower(col.Column.String()), true)
		if !ok {
			b.handleErr(sql.ErrColumnNotFound.New(col.Column.String()))
		}
		cols[i] = expression.NewGetFieldWithTable(int(c.id), c.typ, c.table, c.col, c.nullable)
	}

	createIndex := plan.NewCreateIndex(
		ddl.IndexSpec.ToName.String(),
		table,
		cols,
		ddl.IndexSpec.Using.Lowered(),
		config,
	)
	createIndex.Catalog = b.cat
	return
}

// TableSpecToSchema creates a sql.Schema from a parsed TableSpec
func (b *Builder) tableSpecToSchema(inScope, outScope *scope, dbName, tableName string, tableSpec *ast.TableSpec, forceInvalidCollation bool) (sql.PrimaryKeySchema, sql.CollationID) {
	tableCollation := sql.Collation_Unspecified
	if !forceInvalidCollation {
		if len(tableSpec.Options) > 0 {
			charsetSubmatches := tableCharsetOptionRegex.FindStringSubmatch(tableSpec.Options)
			collationSubmatches := tableCollationOptionRegex.FindStringSubmatch(tableSpec.Options)
			if len(charsetSubmatches) == 5 && len(collationSubmatches) == 5 {
				var err error
				tableCollation, err = sql.ParseCollation(&charsetSubmatches[4], &collationSubmatches[4], false)
				if err != nil {
					return sql.PrimaryKeySchema{}, sql.Collation_Unspecified
				}
			} else if len(charsetSubmatches) == 5 {
				charset, err := sql.ParseCharacterSet(charsetSubmatches[4])
				if err != nil {
					return sql.PrimaryKeySchema{}, sql.Collation_Unspecified
				}
				tableCollation = charset.DefaultCollation()
			} else if len(collationSubmatches) == 5 {
				var err error
				tableCollation, err = sql.ParseCollation(nil, &collationSubmatches[4], false)
				if err != nil {
					return sql.PrimaryKeySchema{}, sql.Collation_Unspecified
				}
			}
		}
	}

	defaults := make([]ast.Expr, len(tableSpec.Columns))
	var schema sql.Schema
	for i, cd := range tableSpec.Columns {
		// Use the table's collation if no character or collation was specified for the table
		if len(cd.Type.Charset) == 0 && len(cd.Type.Collate) == 0 {
			if tableCollation != sql.Collation_Unspecified {
				cd.Type.Collate = tableCollation.Name()
			}
		}
		defaults[i] = cd.Type.Default
		cd.Type.Default = nil
		column := b.columnDefinitionToColumn(inScope, cd, tableSpec.Indexes)

		if column.PrimaryKey && bool(cd.Type.Null) {
			b.handleErr(ErrPrimaryKeyOnNullField.New())
		}

		schema = append(schema, column)
		outScope.newColumn(scopeColumn{
			db:       dbName,
			table:    tableName,
			col:      strings.ToLower(column.Name),
			typ:      column.Type,
			nullable: column.Nullable,
		})
	}

	for i, def := range defaults {
		schema[i].Default = b.convertDefaultExpression(outScope, def)
	}

	return sql.NewPrimaryKeySchema(schema, getPkOrdinals(tableSpec)...), tableCollation
}

// jsonTableSpecToSchemaHelper creates a sql.Schema from a parsed TableSpec
func (b *Builder) jsonTableSpecToSchemaHelper(jsonTableSpec *ast.JSONTableSpec, sch sql.Schema) {
	for _, cd := range jsonTableSpec.Columns {
		if cd.Spec != nil {
			b.jsonTableSpecToSchemaHelper(cd.Spec, sch)
			continue
		}
		typ, err := types.ColumnTypeToType(&cd.Type)
		if err != nil {
			b.handleErr(err)
		}
		col := &sql.Column{
			Type:          typ,
			Name:          cd.Name.String(),
			AutoIncrement: bool(cd.Type.Autoincrement),
		}
		sch = append(sch, col)
		continue
	}
}

// jsonTableSpecToSchema creates a sql.Schema from a parsed TableSpec
func (b *Builder) jsonTableSpecToSchema(tableSpec *ast.JSONTableSpec) sql.Schema {
	var sch sql.Schema
	b.jsonTableSpecToSchemaHelper(tableSpec, sch)
	return sch
}

// These constants aren't exported from vitess for some reason. This could be removed if we changed this.
const (
	colKeyNone ast.ColumnKeyOption = iota
	colKeyPrimary
	colKeySpatialKey
	colKeyUnique
	colKeyUniqueKey
	colKey
	colKeyFulltextKey
)

func getPkOrdinals(ts *ast.TableSpec) []int {
	for _, idxDef := range ts.Indexes {
		if idxDef.Info.Primary {

			pkOrdinals := make([]int, 0)
			colIdx := make(map[string]int)
			for i := 0; i < len(ts.Columns); i++ {
				colIdx[ts.Columns[i].Name.Lowered()] = i
			}

			for _, i := range idxDef.Columns {
				pkOrdinals = append(pkOrdinals, colIdx[i.Column.Lowered()])
			}

			return pkOrdinals
		}
	}

	// no primary key expression, check for inline PK column
	for i, col := range ts.Columns {
		if col.Type.KeyOpt == colKeyPrimary {
			return []int{i}
		}
	}

	return []int{}
}

// columnDefinitionToColumn returns the sql.Column for the column definition given, as part of a create table statement.
func (b *Builder) columnDefinitionToColumn(inScope *scope, cd *ast.ColumnDefinition, indexes []*ast.IndexDefinition) *sql.Column {
	internalTyp, err := types.ColumnTypeToType(&cd.Type)
	if err != nil {
		b.handleErr(err)
	}

	// Primary key info can either be specified in the column's type info (for in-line declarations), or in a slice of
	// indexes attached to the table def. We have to check both places to find if a column is part of the primary key
	isPkey := cd.Type.KeyOpt == colKeyPrimary

	if !isPkey {
	OuterLoop:
		for _, index := range indexes {
			if index.Info.Primary {
				for _, indexCol := range index.Columns {
					if indexCol.Column.Equal(cd.Name) {
						isPkey = true
						break OuterLoop
					}
				}
			}
		}
	}

	var comment string
	if cd.Type.Comment != nil && cd.Type.Comment.Type == ast.StrVal {
		comment = string(cd.Type.Comment.Val)
	}

	defaultVal := b.convertDefaultExpression(inScope, cd.Type.Default)

	extra := ""

	if cd.Type.Autoincrement {
		extra = "auto_increment"
	}

	if cd.Type.SRID != nil {
		sridVal, err := strconv.ParseInt(string(cd.Type.SRID.Val), 10, 32)
		if err != nil {
			b.handleErr(err)
		}

		if err = types.ValidateSRID(int(sridVal), ""); err != nil {
			b.handleErr(err)
		}
		if s, ok := internalTyp.(sql.SpatialColumnType); ok {
			internalTyp = s.SetSRID(uint32(sridVal))
		} else {
			b.handleErr(sql.ErrInvalidType.New(fmt.Sprintf("cannot define SRID for %s", internalTyp)))
		}
	}

	return &sql.Column{
		Nullable:      !isPkey && !bool(cd.Type.NotNull),
		Type:          internalTyp,
		Name:          cd.Name.String(),
		PrimaryKey:    isPkey,
		Default:       defaultVal,
		AutoIncrement: bool(cd.Type.Autoincrement),
		Comment:       comment,
		Extra:         extra,
	}
}

func (b *Builder) convertDefaultExpression(inScope *scope, defaultExpr ast.Expr) *sql.ColumnDefaultValue {
	if defaultExpr == nil {
		return nil
	}
	parsedExpr := b.buildScalar(inScope, defaultExpr)

	// Function expressions must be enclosed in parentheses (except for current_timestamp() and now())
	_, isParenthesized := defaultExpr.(*ast.ParenExpr)
	isLiteral := !isParenthesized

	// A literal will never have children, thus we can also check for that.
	if unaryExpr, is := defaultExpr.(*ast.UnaryExpr); is {
		if _, lit := unaryExpr.Expr.(*ast.SQLVal); lit {
			isLiteral = true
		}
	} else if !isParenthesized {
		if _, ok := parsedExpr.(sql.FunctionExpression); ok {
			switch parsedExpr.(type) {
			case *function.Now, *function.CurrTimestamp:
				// Datetime and Timestamp columns allow now and current_timestamp to not be enclosed in parens,
				// but they still need to be treated as function expressions
				isLiteral = false
			default:
				// All other functions must *always* be enclosed in parens
				err := sql.ErrSyntaxError.New("column default function expressions must be enclosed in parentheses")
				b.handleErr(err)
			}
		}
	}

	return &sql.ColumnDefaultValue{
		Expression:    parsedExpr,
		OutType:       nil,
		Literal:       isLiteral,
		ReturnNil:     true,
		Parenthesized: isParenthesized,
	}
}

func (b *Builder) buildDBDDL(inScope *scope, c *ast.DBDDL) (outScope *scope) {
	outScope = inScope.push()
	switch strings.ToLower(c.Action) {
	case ast.CreateStr:
		var charsetStr *string
		var collationStr *string
		for _, cc := range c.CharsetCollate {
			ccType := strings.ToLower(cc.Type)
			if ccType == "character set" {
				val := cc.Value
				charsetStr = &val
			} else if ccType == "collate" {
				val := cc.Value
				collationStr = &val
			} else {
				b.ctx.Session.Warn(&sql.Warning{
					Level:   "Warning",
					Code:    mysql.ERNotSupportedYet,
					Message: "Setting CHARACTER SET, COLLATION and ENCRYPTION are not supported yet",
				})
			}
		}
		collation, err := sql.ParseCollation(charsetStr, collationStr, false)
		if err != nil {
			b.handleErr(err)
		}
		createDb := plan.NewCreateDatabase(c.DBName, c.IfNotExists, collation)
		createDb.Catalog = b.cat
		outScope.node = createDb
	case ast.DropStr:
		dropDb := plan.NewDropDatabase(c.DBName, c.IfExists)
		dropDb.Catalog = b.cat
		outScope.node = dropDb
	case ast.AlterStr:
		if len(c.CharsetCollate) == 0 {
			if len(c.DBName) > 0 {
				err := sql.ErrSyntaxError.New(fmt.Sprintf("alter database %s", c.DBName))
				b.handleErr(err)
			} else {
				err := sql.ErrSyntaxError.New("alter database")
				b.handleErr(err)
			}
		}

		var charsetStr *string
		var collationStr *string
		for _, cc := range c.CharsetCollate {
			ccType := strings.ToLower(cc.Type)
			if ccType == "character set" {
				val := cc.Value
				charsetStr = &val
			} else if ccType == "collate" {
				val := cc.Value
				collationStr = &val
			}
		}
		collation, err := sql.ParseCollation(charsetStr, collationStr, false)
		if err != nil {
			b.handleErr(err)
		}
		alterDb := plan.NewAlterDatabase(c.DBName, collation)
		alterDb.Catalog = b.cat
		outScope.node = alterDb
	default:
		err := sql.ErrUnsupportedSyntax.New(ast.String(c))
		b.handleErr(err)
	}
	return outScope
}<|MERGE_RESOLUTION|>--- conflicted
+++ resolved
@@ -33,11 +33,7 @@
 	return database
 }
 
-<<<<<<< HEAD
-func (b *PlanBuilder) buildMultiAlterDDL(inScope *scope, query string, c *ast.AlterTable) (outScope *scope) {
-=======
-func (b *Builder) buildMultiAlterDDL(inScope *scope, query string, c *ast.MultiAlterDDL) (outScope *scope) {
->>>>>>> 736cca34
+func (b *Builder) buildMultiAlterDDL(inScope *scope, query string, c *ast.AlterTable) (outScope *scope) {
 	b.multiDDL = true
 	defer func() {
 		b.multiDDL = false
