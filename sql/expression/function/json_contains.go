--- conflicted
+++ resolved
@@ -38,17 +38,9 @@
 //     some element of the target.
 //   - A candidate non-array is contained in a target array if and only if the candidate is contained in some element
 //     of the target.
-<<<<<<< HEAD
-//
-// /   - A candidate object is contained in a target object if and only if for each key in the candidate there is a key
-//
-//	with the same name in the target and the value associated with the candidate key is contained in the value
-//	associated with the target key.
-=======
 //   - A candidate object is contained in a target object if and only if for each key in the candidate there is a key
 //     with the same name in the target and the value associated with the candidate key is contained in the value
 //     associated with the target key.
->>>>>>> c7560b3f
 //
 // Otherwise, the candidate value is not contained in the target document.
 //
