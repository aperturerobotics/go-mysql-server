--- conflicted
+++ resolved
@@ -60,15 +60,9 @@
 // fall back to a passthrough iterator.
 type CachedResults struct {
 	UnaryNode
-<<<<<<< HEAD
 	id      uint64
 	mutex   sync.Mutex
-	noCache bool
-	cacheDone bool
-=======
-	id    uint64
-	mutex sync.Mutex
-	// noCache is set when the memory manager is unable to build
+	//noCache is set when the memory manager is unable to build
 	// a cache, so we fallback to a passthrough RowIter
 	noCache bool
 	// finalized is set when we exhaust the child iter, and subsequent
@@ -76,7 +70,6 @@
 	finalized bool
 	// disposed is set after this CachedResults is invalidated
 	disposed bool
->>>>>>> b1179614
 }
 
 func (n *CachedResults) RowIter(ctx *sql.Context, r sql.Row) (sql.RowIter, error) {
