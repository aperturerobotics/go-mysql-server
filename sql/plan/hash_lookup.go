--- conflicted
+++ resolved
@@ -32,11 +32,7 @@
 // available, it fulfills the RowIter call by performing a hash lookup
 // on the projected results. If cached results are not available, it
 // simply delegates to the child.
-<<<<<<< HEAD
-func NewHashLookup(n sql.Node, rightEntryKey sql.Expression, leftProbeKey sql.Expression) *HashLookup {
-=======
-func NewHashLookup(n *CachedResults, rightEntryKey sql.Expression, leftProbeKey sql.Expression, joinType JoinType) *HashLookup {
->>>>>>> 363de432
+func NewHashLookup(n sql.Node, rightEntryKey sql.Expression, leftProbeKey sql.Expression, joinType JoinType) *HashLookup {
 	return &HashLookup{
 		UnaryNode:     UnaryNode{n},
 		RightEntryKey: rightEntryKey,
@@ -51,12 +47,8 @@
 	RightEntryKey sql.Expression
 	LeftProbeKey  sql.Expression
 	Mutex         *sync.Mutex
-<<<<<<< HEAD
 	Lookup        *map[interface{}][]sql.Row
-=======
-	Lookup        map[interface{}][]sql.Row
 	JoinType      JoinType
->>>>>>> 363de432
 }
 
 var _ sql.Node = (*HashLookup)(nil)
