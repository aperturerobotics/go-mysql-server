// Copyright 2020-2021 Dolthub, Inc.
//
// Licensed under the Apache License, Version 2.0 (the "License");
// you may not use this file except in compliance with the License.
// You may obtain a copy of the License at
//
//     http://www.apache.org/licenses/LICENSE-2.0
//
// Unless required by applicable law or agreed to in writing, software
// distributed under the License is distributed on an "AS IS" BASIS,
// WITHOUT WARRANTIES OR CONDITIONS OF ANY KIND, either express or implied.
// See the License for the specific language governing permissions and
// limitations under the License.

package sql

import (
	"fmt"

	"github.com/dolthub/vitess/go/mysql"
	"gopkg.in/src-d/go-errors.v1"
)

var (
	// ErrSyntaxError is returned when a syntax error in vitess is encountered.
	ErrSyntaxError = errors.NewKind("%s")

	// ErrUnsupportedFeature is thrown when a feature is not already supported
	ErrUnsupportedFeature = errors.NewKind("unsupported feature: %s")

	// ErrInvalidSystemVariableValue is returned when a system variable is assigned a value that it does not accept.
	ErrInvalidSystemVariableValue = errors.NewKind("Variable '%s' can't be set to the value of '%v'")

	// ErrSystemVariableCodeFail is returned when failing to encode/decode a system variable.
	ErrSystemVariableCodeFail = errors.NewKind("unable to encode/decode value '%v' for '%s'")

	// ErrInvalidType is thrown when there is an unexpected type at some part of
	// the execution tree.
	ErrInvalidType = errors.NewKind("invalid type: %s")

	// ErrTableAlreadyExists is thrown when someone tries to create a
	// table with a name of an existing one
	ErrTableAlreadyExists = errors.NewKind("table with name %s already exists")

	// ErrTableNotFound is returned when the table is not available from the
	// current scope.
	ErrTableNotFound = errors.NewKind("table not found: %s")

	// ErrColumnNotFound is thrown when a column named cannot be found in scope
	ErrTableColumnNotFound = errors.NewKind("table %q does not have column %q")

	// ErrColumnNotFound is returned when the column does not exist in any
	// table in scope.
	ErrColumnNotFound = errors.NewKind("column %q could not be found in any table in scope")

	// ErrAmbiguousColumnName is returned when there is a column reference that
	// is present in more than one table.
	ErrAmbiguousColumnName = errors.NewKind("ambiguous column name %q, it's present in all these tables: %v")

	// ErrAmbiguousColumnInOrderBy is returned when an order by column is ambiguous
	ErrAmbiguousColumnInOrderBy = errors.NewKind("Column %q in order clause is ambiguous")

	// ErrUnexpectedRowLength is thrown when the obtained row has more columns than the schema
	ErrUnexpectedRowLength = errors.NewKind("expected %d values, got %d")

	// ErrInvalidChildrenNumber is returned when the WithChildren method of a
	// node or expression is called with an invalid number of arguments.
	ErrInvalidChildrenNumber = errors.NewKind("%T: invalid children number, got %d, expected %d")

	// ErrInvalidChildType is returned when the WithChildren method of a
	// node or expression is called with an invalid child type. This error is indicative of a bug.
	ErrInvalidChildType = errors.NewKind("%T: invalid child type, got %T, expected %T")

	// ErrInvalidJSONText is returned when a JSON string cannot be parsed or unmarshalled
	ErrInvalidJSONText = errors.NewKind("Invalid JSON text: %s")

	// ErrDeleteRowNotFound
	ErrDeleteRowNotFound = errors.NewKind("row was not found when attempting to delete")

	// ErrDuplicateAlias should be returned when a query contains a duplicate alias / table name.
	ErrDuplicateAliasOrTable = errors.NewKind("Not unique table/alias: %s")

	// ErrPrimaryKeyViolation is returned when a primary key constraint is violated
	// This is meant to wrap a sql.UniqueKey error, which provides the key string
	ErrPrimaryKeyViolation = errors.NewKind("duplicate primary key given")

	// ErrUniqueKeyViolation is returned when a unique key constraint is violated
	// This is meant to wrap a sql.UniqueKey error, which provides the key string
	ErrUniqueKeyViolation = errors.NewKind("duplicate unique key given")

	// ErrMisusedAlias is returned when a alias is defined and used in the same projection.
	ErrMisusedAlias = errors.NewKind("column %q does not exist in scope, but there is an alias defined in" +
		" this projection with that name. Aliases cannot be used in the same projection they're defined in")

	// ErrInvalidAsOfExpression is returned when an expression for AS OF cannot be used
	ErrInvalidAsOfExpression = errors.NewKind("expression %s cannot be used in AS OF")

	// ErrIncompatibleDefaultType is returned when a provided default cannot be coerced into the type of the column
	ErrIncompatibleDefaultType = errors.NewKind("incompatible type for default value")

	// ErrInvalidTextBlobColumnDefault is returned when a column of type text/blob (or related) has a literal default set.
	ErrInvalidTextBlobColumnDefault = errors.NewKind("text/blob types may only have expression default values")

	// ErrInvalidColumnDefaultFunction is returned when an invalid function is used in a default value.
	ErrInvalidColumnDefaultFunction = errors.NewKind("function `%s` on column `%s` is not valid for usage in a default value")

	// ErrColumnDefaultDatetimeOnlyFunc is returned when a non datetime/timestamp column attempts to declare now/current_timestamp as a default value literal.
	ErrColumnDefaultDatetimeOnlyFunc = errors.NewKind("only datetime/timestamp may declare default values of now()/current_timestamp() without surrounding parentheses")

	// ErrColumnDefaultSubquery is returned when a default value contains a subquery.
	ErrColumnDefaultSubquery = errors.NewKind("default value on column `%s` may not contain subqueries")

	// ErrInvalidDefaultValueOrder is returned when a default value references a column that comes after it and contains a default expression.
	ErrInvalidDefaultValueOrder = errors.NewKind(`default value of column "%s" cannot refer to a column defined after it if those columns have an expression default value`)

	// ErrColumnDefaultReturnedNull is returned when a default expression evaluates to nil but the column is non-nullable.
	ErrColumnDefaultReturnedNull = errors.NewKind(`default value attempted to return null but column is non-nullable`)

	// ErrDropColumnReferencedInDefault is returned when a column cannot be dropped as it is referenced by another column's default value.
	ErrDropColumnReferencedInDefault = errors.NewKind(`cannot drop column "%s" as default value of column "%s" references it`)

	// ErrTriggersNotSupported is returned when attempting to create a trigger on a database that doesn't support them
	ErrTriggersNotSupported = errors.NewKind(`database "%s" doesn't support triggers`)

	// ErrTriggerCreateStatementInvalid is returned when a TriggerDatabase returns a CREATE TRIGGER statement that is invalid
	ErrTriggerCreateStatementInvalid = errors.NewKind(`Invalid CREATE TRIGGER statement: %s`)

	// ErrTriggerDoesNotExist is returned when a trigger does not exist.
	ErrTriggerDoesNotExist = errors.NewKind(`trigger "%s" does not exist`)

	// ErrTriggerTableInUse is returned when trigger execution calls for a table that invoked a trigger being updated by it
	ErrTriggerTableInUse = errors.NewKind("Can't update table %s in stored function/trigger because it is already used by statement which invoked this stored function/trigger")

	// ErrTriggerCannotBeDropped is returned when dropping a trigger would cause another trigger to reference a non-existent trigger.
	ErrTriggerCannotBeDropped = errors.NewKind(`trigger "%s" cannot be dropped as it is referenced by trigger "%s"`)

	// ErrStoredProceduresNotSupported is returned when attempting to create a stored procedure on a database that doesn't support them.
	ErrStoredProceduresNotSupported = errors.NewKind(`database "%s" doesn't support stored procedures`)

	// ErrTriggerDoesNotExist is returned when a stored procedure does not exist.
	ErrStoredProcedureAlreadyExists = errors.NewKind(`stored procedure "%s" already exists`)

	// ErrTriggerDoesNotExist is returned when a stored procedure does not exist.
	ErrStoredProcedureDoesNotExist = errors.NewKind(`stored procedure "%s" does not exist`)

	// ErrProcedureCreateStatementInvalid is returned when a StoredProcedureDatabase returns a CREATE PROCEDURE statement that is invalid.
	ErrProcedureCreateStatementInvalid = errors.NewKind(`Invalid CREATE PROCEDURE statement: %s`)

	// ErrProcedureDuplicateParameterName is returned when a stored procedure has two (or more) parameters with the same name.
	ErrProcedureDuplicateParameterName = errors.NewKind("duplicate parameter name `%s` on stored procedure `%s`")

	// ErrProcedureRecursiveCall is returned when a stored procedure has a CALL statement that refers to itself.
	ErrProcedureRecursiveCall = errors.NewKind("recursive CALL on stored procedure `%s`")

	// ErrProcedureInvalidBodyStatement is returned when a stored procedure has a statement that is invalid inside of procedures.
	ErrProcedureInvalidBodyStatement = errors.NewKind("`%s` statements are invalid inside of stored procedures")

	// ErrCallIncorrectParameterCount is returned when a CALL statement has the incorrect number of parameters.
	ErrCallIncorrectParameterCount = errors.NewKind("`%s` expected `%d` parameters but got `%d`")

	// ErrUnknownSystemVariable is returned when a query references a system variable that doesn't exist
	ErrUnknownSystemVariable = errors.NewKind(`Unknown system variable '%s'`)

	// ErrSystemVariableReadOnly is returned when attempting to set a value to a non-Dynamic system variable.
	ErrSystemVariableReadOnly = errors.NewKind(`Variable '%s' is a read only variable`)

	// ErrSystemVariableSessionOnly is returned when attempting to set a SESSION-only variable using SET GLOBAL.
	ErrSystemVariableSessionOnly = errors.NewKind(`Variable '%s' is a SESSION variable and can't be used with SET GLOBAL`)

	// ErrSystemVariableGlobalOnly is returned when attempting to set a GLOBAL-only variable using SET SESSION.
	ErrSystemVariableGlobalOnly = errors.NewKind(`Variable '%s' is a GLOBAL variable and should be set with SET GLOBAL`)

	// ErrUserVariableNoDefault is returned when attempting to set the default value on a user variable.
	ErrUserVariableNoDefault = errors.NewKind(`User variable '%s' does not have a default value`)

	// ErrInvalidUseOfOldNew is returned when a trigger attempts to make use of OLD or NEW references when they don't exist
	ErrInvalidUseOfOldNew = errors.NewKind("There is no %s row in on %s trigger")

	// ErrInvalidUpdateOfOldRow is returned when a trigger attempts to assign to an old row's value with SET
	ErrInvalidUpdateOfOldRow = errors.NewKind("Updating of old row is not allowed in trigger")

	// ErrInvalidUpdateInAfterTrigger is returned when a trigger attempts to assign to a new row in an AFTER trigger
	ErrInvalidUpdateInAfterTrigger = errors.NewKind("Updating of new row is not allowed in after trigger")

	// ErrUnboundPreparedStatementVariable is returned when a query is executed without a binding for one its variables.
	ErrUnboundPreparedStatementVariable = errors.NewKind(`unbound variable "%s" in query`)

	// ErrTruncateReferencedFromForeignKey is returned when a table is referenced in a foreign key and TRUNCATE is called on it.
	ErrTruncateReferencedFromForeignKey = errors.NewKind("cannot truncate table %s as it is referenced in foreign key %s on table %s")

	// ErrInvalidColTypeDefinition is returned when a column type-definition has argument violations.
	ErrInvalidColTypeDefinition = errors.NewKind("column %s type definition is invalid: %s")

	// ErrCannotCreateDatabaseExists is returned when a CREATE DATABASE is called on a table that already exists.
	ErrCannotCreateDatabaseExists = errors.NewKind("can't create database %s; database exists")

	// ErrCannotDropDatabaseDoesntExist is returned when a DROP DATABASE is callend when a table is dropped that doesn't exist.
	ErrCannotDropDatabaseDoesntExist = errors.NewKind("can't drop database %s; database doesn't exist")

	// ErrInvalidConstraintFunctionsNotSupported is returned when a CONSTRAINT CHECK is called with a sub-function expression.
	ErrInvalidConstraintFunctionsNotSupported = errors.NewKind("Invalid constraint expression, functions not supported: %s")

	// ErrInvalidConstraintSubqueryNotSupported is returned when a CONSTRAINT CHECK is called with a sub-query expression.
	ErrInvalidConstraintSubqueryNotSupported = errors.NewKind("Invalid constraint expression, sub-queries not supported: %s")

	ErrCheckConstraintViolatedFmtStr = "Check constraint %q violated"

	// ErrCheckConstraintViolated is returned when a CONSTRAINT CHECK is called with a sub-query expression.
	ErrCheckConstraintViolated = errors.NewKind(ErrCheckConstraintViolatedFmtStr)

	// ErrColumnCountMismatch is returned when a view, derived table or common table expression has a declared column
	// list with a different number of columns than the schema of the table.
	ErrColumnCountMismatch = errors.NewKind("In definition of view, derived table or common table expression, SELECT list and column names list have different column counts")

	// ErrUuidUnableToParse is returned when a UUID is unable to be parsed.
	ErrUuidUnableToParse = errors.NewKind("unable to parse '%s' to UUID: %s")

	// ErrLoadDataCannotOpen is returned when a LOAD DATA operation is unable to open the file specified.
	ErrLoadDataCannotOpen = errors.NewKind("LOAD DATA is unable to open file: %s")

	// ErrLoadDataCharacterLength is returned when a symbol is of the wrong character length for a LOAD DATA operation.
	ErrLoadDataCharacterLength = errors.NewKind("%s must be 1 character long")

	// ErrSecureFileDirNotSet is returned when LOAD DATA INFILE is called but the secure_file_priv system variable is not set.
	ErrSecureFileDirNotSet = errors.NewKind("secure_file_priv needs to be set to a directory")

	// ErrJSONObjectAggNullKey is returned when JSON_OBJECTAGG is run on a table with NULL keys
	ErrJSONObjectAggNullKey = errors.NewKind("JSON documents may not contain NULL member names")

	// ErrDeclareOrderInvalid is returned when a DECLARE statement is at an invalid location.
	ErrDeclareOrderInvalid = errors.NewKind("DECLARE may only exist at the beginning of a BEGIN/END block")

	// ErrDeclareConditionNotFound is returned when SIGNAL/RESIGNAL references a non-existent DECLARE CONDITION.
	ErrDeclareConditionNotFound = errors.NewKind("condition %s does not exist")

	// ErrDeclareConditionDuplicate is returned when a DECLARE CONDITION statement with the same name was declared in the current scope.
	ErrDeclareConditionDuplicate = errors.NewKind("duplicate condition '%s'")

	// ErrSignalOnlySqlState is returned when SIGNAL/RESIGNAL references a DECLARE CONDITION for a MySQL error code.
	ErrSignalOnlySqlState = errors.NewKind("SIGNAL/RESIGNAL can only use a condition defined with SQLSTATE")

	// ErrExpectedSingleRow is returned when a subquery executed in normal queries or aggregation function returns
	// more than 1 row without an attached IN clause.
	ErrExpectedSingleRow = errors.NewKind("the subquery returned more than 1 row")

	// ErrUnknownConstraint is returned when a DROP CONSTRAINT statement refers to a constraint that doesn't exist
	ErrUnknownConstraint = errors.NewKind("Constraint %q does not exist")

	// ErrInsertIntoNonNullableDefaultNullColumn is returned when an INSERT excludes a field which is non-nullable and has no default/autoincrement.
	ErrInsertIntoNonNullableDefaultNullColumn = errors.NewKind("Field '%s' doesn't have a default value")

	// ErrAlterTableNotSupported is thrown when the table doesn't support ALTER TABLE statements
	ErrAlterTableNotSupported = errors.NewKind("table %s cannot be altered")

	// ErrPartitionNotFound is thrown when a partition key on a table is not found
	ErrPartitionNotFound = errors.NewKind("partition not found %q")

	// ErrInsertIntoNonNullableProvidedNull is called when a null value is inserted into a non-nullable column
	ErrInsertIntoNonNullableProvidedNull = errors.NewKind("column name '%v' is non-nullable but attempted to set a value of null")

	// ErrForeignKeyChildViolation is called when a rows is added but there is no parent row, and a foreign key constraint fails. Add the parent row first.
	ErrForeignKeyChildViolation = errors.NewKind("cannot add or update a child row - Foreign key violation on fk: `%s`, table: `%s`, referenced table: `%s`, key: `%s`")

	// ErrForeignKeyParentViolation is called when a parent row that is deleted has children, and a foreign key constraint fails. Delete the children first.
	ErrForeignKeyParentViolation = errors.NewKind("cannot delete or update a parent row - Foreign key violation on fk: `%s`, table: `%s`, referenced table: `%s`, key: `%s`")

	// ErrForeignKeyColumnCountMismatch is called when the declared column and referenced column counts do not match.
	ErrForeignKeyColumnCountMismatch = errors.NewKind("the foreign key must reference an equivalent number of columns")

	// ErrDuplicateEntry is returns when a duplicate entry is placed on an index such as a UNIQUE or a Primary Key.
	ErrDuplicateEntry = errors.NewKind("Duplicate entry for key '%s'")

	// ErrInvalidArgument is returned when an argument to a function is invalid.
	ErrInvalidArgument = errors.NewKind("Incorrect arguments to %s")

	// ErrSavepointDoesNotExist is returned when a RELEASE SAVEPOINT or ROLLBACK TO SAVEPOINT statement references a
	// non-existent savepoint identifier
	ErrSavepointDoesNotExist = errors.NewKind("SAVEPOINT %s does not exist")

	// ErrTableCreatedNotFound is thrown when an integrator attempts to create a temporary tables without temporary table
	// support.
	ErrTemporaryTableNotSupported = errors.NewKind("database does not support temporary tables")

	// ErrInvalidSyntax is returned for syntax errors that aren't picked up by the parser, e.g. the wrong type of
	// expression used in part of statement.
	ErrInvalidSyntax = errors.NewKind("Invalid syntax: %s")

	// ErrTableCopyingNotSupported is returned when a table invokes the TableCopierDatabase interface's
	// CopyTableData method without supporting the interface
	ErrTableCopyingNotSupported = errors.NewKind("error: Table copying not supported")

	// ErrMultiplePrimaryKeysDefined is returned when a table invokes CreatePrimaryKey with a primary key already
	// defined.
	ErrMultiplePrimaryKeysDefined = errors.NewKind("error: Multiple primary keys defined")

	// ErrWrongAutoKey is returned when a table invokes DropPrimaryKey without first removing the auto increment property
	// (if it exists) on it.
	ErrWrongAutoKey = errors.NewKind("error: incorrect table definition: there can be only one auto column and it must be defined as a key")

	// ErrKeyColumnDoesNotExist is returned when a table invoked CreatePrimaryKey with a non-existent column.
	ErrKeyColumnDoesNotExist = errors.NewKind("error: key column '%s' doesn't exist in table")

	// ErrCantDropFieldOrKey is returned when a table invokes DropPrimaryKey on a keyless table.
	ErrCantDropFieldOrKey = errors.NewKind("error: can't drop '%s'; check that column/key exists")

	// ErrCantDropIndex is return when a table can't drop an index due to a foreign key relationship.
	ErrCantDropIndex = errors.NewKind("error: can't drop index '%s': needed in a foreign key constraint")

	// ErrImmutableDatabaseProvider is returned when attempting to edit an immutable database databaseProvider.
	ErrImmutableDatabaseProvider = errors.NewKind("error: can't modify database databaseProvider")

	// ErrInvalidValue is returned when a given value does not match what is expected.
	ErrInvalidValue = errors.NewKind(`error: '%v' is not a valid value for '%v'`)

	// ErrInvalidValueType is returned when a given value's type does not match what is expected.
	ErrInvalidValueType = errors.NewKind(`error: '%T' is not a valid value type for '%v'`)

<<<<<<< HEAD
	// ErrFunctionNotFound is thrown when a function is not found
	ErrFunctionNotFound = errors.NewKind("function: '%s' not found")

	// ErrInvalidArgumentNumber is returned when the number of arguments to call a
	// function is different from the function arity.
	ErrInvalidArgumentNumber = errors.NewKind("function '%s' expected %v arguments, %v received")

	// ErrDatabaseNotFound is thrown when a database is not found
	ErrDatabaseNotFound = errors.NewKind("database not found: %s")

	// ErrNoDatabaseSelected is thrown when a database is not selected and the query requires one
	ErrNoDatabaseSelected = errors.NewKind("no database selected")

	// ErrAsOfNotSupported is thrown when an AS OF query is run on a database that can't support it
	ErrAsOfNotSupported = errors.NewKind("AS OF not supported for database %s")

	// ErrIncompatibleAsOf is thrown when an AS OF clause is used in an incompatible manner, such as when using an AS OF
	// expression with a view when the view definition has its own AS OF expressions.
	ErrIncompatibleAsOf = errors.NewKind("incompatible use of AS OF: %s")

	// ErrPidAlreadyUsed is returned when the pid is already registered.
	ErrPidAlreadyUsed = errors.NewKind("pid %d is already in use")
=======
	// ErrInvalidOperandColumns is returned when the columns in the left
	// operand and the elements of the right operand don't match. Also
	// returned for invalid number of columns in projections, filters,
	// joins, etc.
	ErrInvalidOperandColumns = errors.NewKind("operand should have %d columns, but has %d")
>>>>>>> 67d872ab
)

func CastSQLError(err error) (*mysql.SQLError, bool) {
	if err == nil {
		return nil, true
	}
	if mysqlErr, ok := err.(*mysql.SQLError); ok {
		return mysqlErr, false
	}

	var code int
	var sqlState string = ""

	switch {
	case ErrTableNotFound.Is(err):
		code = mysql.ERNoSuchTable
	case ErrCannotCreateDatabaseExists.Is(err):
		code = mysql.ERDbCreateExists
	case ErrExpectedSingleRow.Is(err):
		code = mysql.ERSubqueryNo1Row
	case ErrInvalidOperandColumns.Is(err):
		code = mysql.EROperandColumns
	case ErrInsertIntoNonNullableProvidedNull.Is(err):
		code = mysql.ERBadNullError
	case ErrPrimaryKeyViolation.Is(err):
		code = mysql.ERDupEntry
	case ErrUniqueKeyViolation.Is(err):
		code = mysql.ERDupEntry
	case ErrPartitionNotFound.Is(err):
		code = 1526 // TODO: Needs to be added to vitess
	case ErrForeignKeyChildViolation.Is(err):
		code = mysql.ErNoReferencedRow2 // test with mysql returns 1452 vs 1216
	case ErrForeignKeyParentViolation.Is(err):
		code = mysql.ERRowIsReferenced2 // test with mysql returns 1451 vs 1215
	case ErrDuplicateEntry.Is(err):
		code = mysql.ERDupEntry
	case ErrInvalidJSONText.Is(err):
		code = 3141 // TODO: Needs to be added to vitess
	case ErrMultiplePrimaryKeysDefined.Is(err):
		code = mysql.ERMultiplePriKey
	case ErrWrongAutoKey.Is(err):
		code = mysql.ERWrongAutoKey
	case ErrKeyColumnDoesNotExist.Is(err):
		code = mysql.ERKeyColumnDoesNotExist
	case ErrCantDropFieldOrKey.Is(err):
		code = mysql.ERCantDropFieldOrKey
	case ErrCantDropIndex.Is(err):
		code = 1553 // TODO: Needs to be added to vitess
	default:
		code = mysql.ERUnknownError
	}

	return mysql.NewSQLError(code, sqlState, err.Error()), false
}

type UniqueKeyError struct {
	keyStr   string
	IsPK     bool
	Existing Row
}

func NewUniqueKeyErr(keyStr string, isPK bool, existing Row) error {
	ue := UniqueKeyError{
		keyStr:   keyStr,
		IsPK:     isPK,
		Existing: existing,
	}

	if isPK {
		return ErrPrimaryKeyViolation.Wrap(ue)
	} else {
		return ErrUniqueKeyViolation.Wrap(ue)
	}
}

func (ue UniqueKeyError) Error() string {
	return fmt.Sprintf("%s", ue.keyStr)
}<|MERGE_RESOLUTION|>--- conflicted
+++ resolved
@@ -315,7 +315,6 @@
 	// ErrInvalidValueType is returned when a given value's type does not match what is expected.
 	ErrInvalidValueType = errors.NewKind(`error: '%T' is not a valid value type for '%v'`)
 
-<<<<<<< HEAD
 	// ErrFunctionNotFound is thrown when a function is not found
 	ErrFunctionNotFound = errors.NewKind("function: '%s' not found")
 
@@ -338,13 +337,12 @@
 
 	// ErrPidAlreadyUsed is returned when the pid is already registered.
 	ErrPidAlreadyUsed = errors.NewKind("pid %d is already in use")
-=======
-	// ErrInvalidOperandColumns is returned when the columns in the left
+
+  // ErrInvalidOperandColumns is returned when the columns in the left
 	// operand and the elements of the right operand don't match. Also
 	// returned for invalid number of columns in projections, filters,
 	// joins, etc.
 	ErrInvalidOperandColumns = errors.NewKind("operand should have %d columns, but has %d")
->>>>>>> 67d872ab
 )
 
 func CastSQLError(err error) (*mysql.SQLError, bool) {
